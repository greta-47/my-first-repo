--- conflicted
+++ resolved
@@ -1,5 +1,4 @@
 # syntax=docker/dockerfile:1.7
-<<<<<<< HEAD
 
 #############################################
 # my-first-repo API — production-ready image
@@ -15,45 +14,17 @@
     PYTHONUNBUFFERED=1 \
     PYTHONFAULTHANDLER=1
 
-# Build deps only (removed later)
-=======
-# ================================
-# my-first-repo API — Production Ready (multi-stage build)
-# ================================
-
-########## Stage 1: build wheels (no runtime bloat) ##########
-FROM python:3.12-slim AS builder
-
-ENV PYTHONUNBUFFERED=1 \
-    PYTHONFAULTHANDLER=1 \
-    PIP_NO_CACHE_DIR=1 \
-    PIP_DISABLE_PIP_VERSION_CHECK=1
-
-# Build deps only (removed from runtime)
->>>>>>> 46daa4db
 RUN apt-get update && apt-get install -y --no-install-recommends \
       build-essential libpq-dev curl ca-certificates \
  && rm -rf /var/lib/apt/lists/*
 
 WORKDIR /wheels
-
-<<<<<<< HEAD
-# Copy only requirement spec first (better layer caching)
+# Better caching: copy only requirements first
 COPY requirements.txt /wheels/requirements.txt
 
-# Build all deps into wheels
 RUN --mount=type=cache,target=/root/.cache/pip \
     python -m pip install -U pip setuptools wheel pip-tools && \
     pip wheel --wheel-dir=/wheels/dist -r /wheels/requirements.txt
-=======
-# Copy requirements files
-COPY --chown=root:root requirements.txt /wheels/requirements.txt
-
-RUN --mount=type=cache,target=/root/.cache/pip \
-    sh -euc 'python -m pip install --upgrade pip setuptools wheel pip-tools && \
-             echo ">> Using requirements.txt"; \
-             pip wheel --wheel-dir=/wheels/dist -r /wheels/requirements.txt'
->>>>>>> 46daa4db
 
 ########## Stage 2: slim runtime ##########
 FROM python:3.12-slim AS runtime
@@ -69,76 +40,40 @@
     WORKERS=1 \
     TIMEOUT=45
 
-<<<<<<< HEAD
 # Minimal runtime tools (curl for healthcheck)
-=======
-# Minimal runtime deps only (curl for healthcheck)
->>>>>>> 46daa4db
 RUN apt-get update && apt-get install -y --no-install-recommends \
       curl ca-certificates \
  && rm -rf /var/lib/apt/lists/*
 
-<<<<<<< HEAD
-# Non-root user first so we can chown on COPY
+# Non-root user then app dir
 RUN useradd -m -u 10001 appuser
 WORKDIR /app
 
-# Install prebuilt wheels from builder (no source build here)
+# Install prebuilt wheels only
 COPY --from=builder /wheels/dist /wheels
 RUN --mount=type=cache,target=/root/.cache/pip \
     pip install --no-cache-dir /wheels/* && rm -rf /wheels
 
-# Copy application source (owned by non-root)
+# Copy app source
 COPY --chown=appuser:appuser . /app
 
 # Entrypoint wrapper
 RUN echo '#!/usr/bin/env sh' > /app/entrypoint.sh && \
     echo 'set -euo pipefail' >> /app/entrypoint.sh && \
-=======
-# Non-root user early so we can --chown on COPY
-RUN useradd -m -u 10001 appuser
-WORKDIR /app
-
-# Install prebuilt wheels, then remove build artifacts (same layer)
-COPY --from=builder --chown=appuser:appuser /wheels/dist /wheels
-RUN --mount=type=cache,target=/root/.cache/pip \
-    sh -euc 'pip install --no-cache-dir /wheels/* && rm -rf /wheels'
-
-# Create entrypoint script (as root before switching user)
-RUN echo '#!/usr/bin/env sh' > /app/entrypoint.sh && \
-    echo 'set -euo pipefail' >> /app/entrypoint.sh && \
-    echo '# Optional: run DB migrations, warmups, etc.' >> /app/entrypoint.sh && \
->>>>>>> 46daa4db
     echo 'if [ -x /app/prestart.sh ]; then /app/prestart.sh; fi' >> /app/entrypoint.sh && \
     echo 'exec uvicorn api.main:app --host 0.0.0.0 --port ${PORT} --workers ${WORKERS}' >> /app/entrypoint.sh && \
     chmod +x /app/entrypoint.sh
 
-<<<<<<< HEAD
 USER appuser
 
-# Simple container healthcheck (expects /health endpoint)
+# Healthcheck
 HEALTHCHECK --interval=30s --timeout=5s --start-period=10s --retries=3 \
   CMD curl -fsS "http://127.0.0.1:${PORT}/health" || exit 1
 
-=======
-# App source
-COPY --chown=appuser:appuser . /app
-USER appuser
-
-# Healthcheck (simple & reliable)
-HEALTHCHECK --interval=30s --timeout=5s --start-period=10s --retries=3 \
-  CMD curl -fsS "http://127.0.0.1:${PORT}/health" || exit 1
-
-# Metadata
->>>>>>> 46daa4db
 LABEL org.opencontainers.image.title="my-first-repo API" \
       org.opencontainers.image.description="A simple FastAPI application for RecoveryOS" \
       org.opencontainers.image.version="0.1.0" \
       org.opencontainers.image.source="https://github.com/greta-47/my-first-repo"
 
 EXPOSE 8000
-<<<<<<< HEAD
-ENTRYPOINT ["/app/entrypoint.sh"]
-=======
-ENTRYPOINT ["/app/entrypoint.sh"]
->>>>>>> 46daa4db
+ENTRYPOINT ["/app/entrypoint.sh"]