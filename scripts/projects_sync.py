#!/usr/bin/env python3
"""
Sync a single Issue/PR into a GitHub Projects (v2) project and print its field values.

Environment variables expected (the workflow sets these):
- GH_TOKEN            : PAT (classic) with "project" scope
-                         (or GITHUB_TOKEN with proper perms if using org runner)
- PROJECT_ID          : (preferred) the opaque GraphQL ID (PVT_...) of the target project
- PROJECT_OWNER       : fallback owner login (user or org), e.g. "greta-47"
- PROJECT_NUMBER      : fallback project number (string or int), e.g. "1"
- ISSUE_NUMBER        : number of the Issue/PR to sync
- ISSUE_URL           : (optional) direct https://github.com/owner/repo/{issues|pull}/123
- REPO_OWNER          : repository owner (workflow sets github.repository_owner)
- REPO_NAME           : repository name (or empty; we’ll split GITHUB_REPOSITORY if needed)
- GITHUB_REPOSITORY   : "owner/name" (always available; used as fallback for owner/name)
"""

from __future__ import annotations

import json
import os
import re
import sys
import textwrap
import importlib
from typing import Any, Dict, NoReturn, Optional, Tuple, TYPE_CHECKING, cast

if TYPE_CHECKING:
    pass
requests = importlib.import_module("requests")  # type: ignore[assignment]

GQL_ENDPOINT = "https://api.github.com/graphql"


# ----------------------------
# Small GraphQL client helpers
# ----------------------------
class GQLClient:
    def __init__(self, token: str):
        self.session = requests.Session()
        self.session.headers.update(
            {
                "Authorization": f"Bearer {token}",
                "Accept": "application/vnd.github+json",
                "Content-Type": "application/json",
            }
        )

    def gql(self, query: str, variables: Dict[str, Any]) -> Dict[str, Any]:
        r = self.session.post(GQL_ENDPOINT, json={"query": query, "variables": variables})
        try:
            r.raise_for_status()
        except requests.HTTPError as e:
            print(f"[GraphQL HTTPError] {e}\nResponse: {r.text}", file=sys.stderr)
            raise
        payload = r.json()
        if "errors" in payload and payload["errors"]:
            print("GraphQL errors:")
            print(json.dumps(payload["errors"], indent=2))
        return payload


# ----------------------------
# Query / mutation strings
# ----------------------------

Q_GET_PROJECT_ID = """
query($owner: String!, $number: Int!) {
  organization(login: $owner) {
    projectV2(number: $number) { id title }
  }
  user(login: $owner) {
    projectV2(number: $number) { id title }
  }
}
"""

Q_GET_CONTENT_AND_ID = """
query($owner: String!, $name: String!, $number: Int!) {
  repository(owner: $owner, name: $name) {
    issueOrPullRequest(number: $number) {
      __typename
      ... on Issue { id url number title }
      ... on PullRequest { id url number title }
    }
  }
}
"""

M_ADD_ITEM = """
mutation($projectId: ID!, $contentId: ID!) {
  addProjectV2ItemById(input: {projectId: $projectId, contentId: $contentId}) {
    item { id }
  }
}
"""

<<<<<<< HEAD
# Uses the *current* ItemFieldValue types
Q_ITEM_FIELD_VALUES = """
query($projectId: ID!, $itemId: ID!) {
  node(id: $projectId) {
    ... on ProjectV2 {
      item(id: $itemId) {
        id
        fieldValues(first: 50) {
          nodes {
            __typename
            ... on ProjectV2ItemFieldSingleSelectValue  { field { id name } optionId name }
            ... on ProjectV2ItemFieldDateValue          { field { id name } value }
            ... on ProjectV2ItemFieldTextValue          { field { id name } text }
            ... on ProjectV2ItemFieldNumberValue        { field { id name } number }
            ... on ProjectV2ItemFieldTitleValue         { field { id name } title }
            ... on ProjectV2ItemFieldRepositoryValue    {
              field { id name }
              repository { nameWithOwner }
=======
def get_project_fields(project_id: str) -> dict[str, Any]:
    """Fetch field configs (Priority, Stage) using only current schema fragments."""
    query = """
    query($projectId: ID!) {
      node(id: $projectId) {
        ... on ProjectV2 {
          fields(first: 50) {
            nodes {
              __typename
              ... on ProjectV2FieldCommon {
                id
                name
              }
              ... on ProjectV2SingleSelectField {
                id
                name
                options { id name }
              }
>>>>>>> 35e1b2b1
            }
          }
        }
      }
    }
  }
}
"""


# ---------------------------------------
# Parser helper for fieldValues (drop-in)
# ---------------------------------------
def parse_project_item_field_values(item: dict) -> dict:
    """
    Input:  'item' object from the GraphQL response.
    Output:
      {
        'by_name': { field_name: parsed_value, ... },
        'by_id':   { field_id:   parsed_value, ... },
        'meta':    { field_name: {'id': field_id, 'typename': typename}, ... }
      }
    """
    out_by_name, out_by_id, meta = {}, {}, {}
    nodes = (((item or {}).get("fieldValues") or {}).get("nodes")) or []

    for v in nodes:
        t = v.get("__typename")
        f = v.get("field") or {}
        field_id = f.get("id")
        field_name = f.get("name")
        if not field_id or not field_name:
            continue

        parsed = None
        if t == "ProjectV2ItemFieldTextValue":
            parsed = v.get("text")
        elif t == "ProjectV2ItemFieldNumberValue":
            parsed = v.get("number")
        elif t == "ProjectV2ItemFieldDateValue":
            parsed = v.get("value")
        elif t == "ProjectV2ItemFieldTitleValue":
            parsed = v.get("title")
        elif t == "ProjectV2ItemFieldSingleSelectValue":
            parsed = {"optionId": v.get("optionId"), "optionName": v.get("name")}
        elif t == "ProjectV2ItemFieldAssigneesValue":
            parsed = [n.get("login") for n in (v.get("assignees") or {}).get("nodes", [])]
        elif t == "ProjectV2ItemFieldLabelValue":
            parsed = [n.get("name") for n in (v.get("labels") or {}).get("nodes", [])]
        elif t == "ProjectV2ItemFieldRepositoryValue":
            parsed = (v.get("repository") or {}).get("nameWithOwner")
        elif t == "ProjectV2ItemFieldMilestoneValue":
            parsed = (v.get("milestone") or {}).get("title")
        elif t == "ProjectV2ItemFieldPullRequestValue":
            prs = (v.get("pullRequests") or {}).get("nodes", [])
            parsed = [{"number": pr.get("number"), "title": pr.get("title")} for pr in prs]
        elif t == "ProjectV2ItemFieldTrackedByValue":
            parsed = v.get("createdAt")

        out_by_name[field_name] = parsed
        out_by_id[field_id] = parsed
        meta[field_name] = {"id": field_id, "typename": t}

    return {"by_name": out_by_name, "by_id": out_by_id, "meta": meta}


# ----------------------------
# Utility helpers
# ----------------------------
def die(msg: str, code: int = 1) -> NoReturn:
    print(msg, file=sys.stderr)
    sys.exit(code)


def coalesce(*vals):
    for v in vals:
        if v is not None and v != "":
            return v
    return None


def split_repo(
    owner: Optional[str], name: Optional[str], repo_env: Optional[str]
) -> Tuple[str, str]:
    if owner and name:
        return owner, name
    if repo_env and "/" in repo_env:
        o, n = repo_env.split("/", 1)
        return o, n
    die("REPO_OWNER/REPO_NAME or GITHUB_REPOSITORY must be provided")


def parse_issue_number(issue_number: Optional[str], issue_url: Optional[str]) -> int:
    if issue_number:
        try:
            return int(issue_number)
        except ValueError:
            die(f"ISSUE_NUMBER must be an integer-like value, got: {issue_number!r}")
    if issue_url:
        m = re.search(r"/(issues|pull)/(\d+)$", issue_url)
        if m:
            return int(m.group(2))
    die("ISSUE_NUMBER or ISSUE_URL must be provided")


def resolve_project_id(
    client: GQLClient, project_id: Optional[str], owner: Optional[str], number: Optional[str]
) -> str:
    if project_id:
        return project_id
    if not owner or not number:
        die("PROJECT_ID is missing and fallback (PROJECT_OWNER + PROJECT_NUMBER) is incomplete.")
    number_str = number
    try:
        num = int(number_str)
    except ValueError:
        die("PROJECT_NUMBER must be an integer-like value")
    rs = client.gql(Q_GET_PROJECT_ID, {"owner": owner, "number": num})
    org = ((rs.get("data") or {}).get("organization") or {}).get("projectV2") or {}
    usr = ((rs.get("data") or {}).get("user") or {}).get("projectV2") or {}
    pid = org.get("id") or usr.get("id")
    if not pid:
        die(f"Could not resolve project for owner={owner} number={number}")
    return cast(str, pid)


def get_content_id(client: GQLClient, owner: str, repo: str, number: int) -> Tuple[str, str]:
    rs = client.gql(Q_GET_CONTENT_AND_ID, {"owner": owner, "name": repo, "number": number})
    iop = (((rs.get("data") or {}).get("repository") or {}).get("issueOrPullRequest")) or {}
    cid_any = iop.get("id")
    typ_any = iop.get("__typename")
    if not cid_any:
        die(f"Could not resolve Issue/PR content ID for {owner}/{repo}#{number}")
    cid = cast(str, cid_any)
    typ = cast(str, typ_any)
    return cid, typ


def ensure_item_in_project(client: GQLClient, project_id: str, content_id: str) -> Optional[str]:
    rs = client.gql(M_ADD_ITEM, {"projectId": project_id, "contentId": content_id})
    # If already exists, GH may still return 200 with errors; we’ll try to recover gracefully
    if "errors" in rs and rs["errors"]:
        die(
            "GraphQL errors encountered when adding item to project: "
            f"{json.dumps(rs['errors'], indent=2)}"
        )
    item_id = ((((rs.get("data") or {}).get("addProjectV2ItemById") or {}).get("item")) or {}).get(
        "id"
    )
    if item_id:
        return item_id
    # Attempt a cheap follow-up: projects don’t expose “find item by content” directly here,
    # but we can continue without item_id if GraphQL later allows item(id: ...) via returned id.
    # Many installs return the same id on re-add; when missing, we’ll proceed to read fields
    return None


def fetch_item_fields(client: GQLClient, project_id: str, item_id: str) -> dict:
    rs = client.gql(Q_ITEM_FIELD_VALUES, {"projectId": project_id, "itemId": item_id})
    item = (((rs.get("data") or {}).get("node") or {}).get("item")) or {}
    return item


# ----------------------------
# Main
# ----------------------------
def main():
    token = os.getenv("GH_TOKEN")
    if not token:
        die("GH_TOKEN is required")
    assert token is not None

    project_id_env = os.getenv("PROJECT_ID")
    project_owner = os.getenv("PROJECT_OWNER")
    project_number = os.getenv("PROJECT_NUMBER")

    issue_number_env = os.getenv("ISSUE_NUMBER")
    issue_url = os.getenv("ISSUE_URL")

    repo_owner = os.getenv("REPO_OWNER")
    repo_name = os.getenv("REPO_NAME")
    gh_repo = os.getenv("GITHUB_REPOSITORY")

    # Derive repo owner/name and issue number
    owner, name = split_repo(repo_owner, repo_name, gh_repo)
    number = parse_issue_number(issue_number_env, issue_url)

    client = GQLClient(token)

    # Resolve project id
    project_id = resolve_project_id(client, project_id_env, project_owner, project_number)
    print(f"[info] Project ID: {project_id}")

    # Resolve content (Issue/PR) id
    content_id, tp = get_content_id(client, owner, name, number)
    print(f"[info] Content: {owner}/{name}#{number} ({tp}), node id={content_id}")

    # Ensure item exists in project
    item_id = ensure_item_in_project(client, project_id, content_id)
    if item_id:
        print(f"[info] Project item ensured: {item_id}")
    else:
        print(
            textwrap.dedent("""\
            [warn] Could not obtain item id from addProjectV2ItemById (it may already exist).
            If the next step fails, verify the item exists in the project.
        """).strip()
        )

    # If we didn’t get the item id, we can’t query item(id: ...). In practice, addProjectV2ItemById
    # returns one even for repeats—but if it didn’t, we’ll stop here with a soft
    if not item_id:
        print("[soft-exit] Item presence attempted; nothing else to update. Exiting 0.")
        return 0

    # Fetch and parse field values
    item = fetch_item_fields(client, project_id, item_id)
    parsed = parse_project_item_field_values(item)

    # Print a compact summary to logs (useful for debugging)
    print("[fields/by_name]")
    for k, v in parsed["by_name"].items():
        print(f"  - {k}: {json.dumps(v, ensure_ascii=False)}")

    # If you have business rules to set fields, this is where you’d apply them.

    return 0


if __name__ == "__main__":
    try:
        sys.exit(main())
    except requests.HTTPError:
        sys.exit(1)
    except Exception as e:
        print(f"[fatal] {e}", file=sys.stderr)
        sys.exit(1)<|MERGE_RESOLUTION|>--- conflicted
+++ resolved
@@ -1,120 +1,91 @@
 #!/usr/bin/env python3
 """
-Sync a single Issue/PR into a GitHub Projects (v2) project and print its field values.
-
-Environment variables expected (the workflow sets these):
-- GH_TOKEN            : PAT (classic) with "project" scope
--                         (or GITHUB_TOKEN with proper perms if using org runner)
-- PROJECT_ID          : (preferred) the opaque GraphQL ID (PVT_...) of the target project
-- PROJECT_OWNER       : fallback owner login (user or org), e.g. "greta-47"
-- PROJECT_NUMBER      : fallback project number (string or int), e.g. "1"
-- ISSUE_NUMBER        : number of the Issue/PR to sync
-- ISSUE_URL           : (optional) direct https://github.com/owner/repo/{issues|pull}/123
-- REPO_OWNER          : repository owner (workflow sets github.repository_owner)
-- REPO_NAME           : repository name (or empty; we’ll split GITHUB_REPOSITORY if needed)
-- GITHUB_REPOSITORY   : "owner/name" (always available; used as fallback for owner/name)
+Sync issues and pull requests to GitHub Project V2.
+
+This script:
+1. Resolves the Project ID (prefers env PROJECT_ID; falls back to owner+number via GraphQL)
+2. Finds field IDs for Priority and Stage using inline fragments
+3. Upserts the current Issue/PR into the Project
+4. Sets default values: Priority=P2 (Normal), Stage=Later (only if unset)
+5. Idempotent and logs only IDs/URLs (no sensitive data)
 """
-
-from __future__ import annotations
 
 import json
 import os
-import re
 import sys
-import textwrap
-import importlib
-from typing import Any, Dict, NoReturn, Optional, Tuple, TYPE_CHECKING, cast
-
-if TYPE_CHECKING:
-    pass
-requests = importlib.import_module("requests")  # type: ignore[assignment]
-
-GQL_ENDPOINT = "https://api.github.com/graphql"
-
-
-# ----------------------------
-# Small GraphQL client helpers
-# ----------------------------
-class GQLClient:
-    def __init__(self, token: str):
-        self.session = requests.Session()
-        self.session.headers.update(
-            {
-                "Authorization": f"Bearer {token}",
-                "Accept": "application/vnd.github+json",
-                "Content-Type": "application/json",
-            }
-        )
-
-    def gql(self, query: str, variables: Dict[str, Any]) -> Dict[str, Any]:
-        r = self.session.post(GQL_ENDPOINT, json={"query": query, "variables": variables})
-        try:
-            r.raise_for_status()
-        except requests.HTTPError as e:
-            print(f"[GraphQL HTTPError] {e}\nResponse: {r.text}", file=sys.stderr)
-            raise
-        payload = r.json()
-        if "errors" in payload and payload["errors"]:
-            print("GraphQL errors:")
-            print(json.dumps(payload["errors"], indent=2))
-        return payload
-
-
-# ----------------------------
-# Query / mutation strings
-# ----------------------------
-
-Q_GET_PROJECT_ID = """
-query($owner: String!, $number: Int!) {
-  organization(login: $owner) {
-    projectV2(number: $number) { id title }
-  }
-  user(login: $owner) {
-    projectV2(number: $number) { id title }
-  }
-}
-"""
-
-Q_GET_CONTENT_AND_ID = """
-query($owner: String!, $name: String!, $number: Int!) {
-  repository(owner: $owner, name: $name) {
-    issueOrPullRequest(number: $number) {
-      __typename
-      ... on Issue { id url number title }
-      ... on PullRequest { id url number title }
-    }
-  }
-}
-"""
-
-M_ADD_ITEM = """
-mutation($projectId: ID!, $contentId: ID!) {
-  addProjectV2ItemById(input: {projectId: $projectId, contentId: $contentId}) {
-    item { id }
-  }
-}
-"""
-
-<<<<<<< HEAD
-# Uses the *current* ItemFieldValue types
-Q_ITEM_FIELD_VALUES = """
-query($projectId: ID!, $itemId: ID!) {
-  node(id: $projectId) {
-    ... on ProjectV2 {
-      item(id: $itemId) {
-        id
-        fieldValues(first: 50) {
-          nodes {
-            __typename
-            ... on ProjectV2ItemFieldSingleSelectValue  { field { id name } optionId name }
-            ... on ProjectV2ItemFieldDateValue          { field { id name } value }
-            ... on ProjectV2ItemFieldTextValue          { field { id name } text }
-            ... on ProjectV2ItemFieldNumberValue        { field { id name } number }
-            ... on ProjectV2ItemFieldTitleValue         { field { id name } title }
-            ... on ProjectV2ItemFieldRepositoryValue    {
-              field { id name }
-              repository { nameWithOwner }
-=======
+from typing import Any
+
+import requests  # type: ignore[import-untyped]
+
+
+# -----------------------------
+# Helpers
+# -----------------------------
+def graphql_request(query: str, variables: dict[str, Any] | None = None) -> dict[str, Any]:
+    """Execute a GraphQL request against the GitHub API."""
+    token = os.environ.get("GH_TOKEN")
+    if not token:
+        print("ERROR: GH_TOKEN environment variable not set", file=sys.stderr)
+        sys.exit(1)
+
+    headers = {
+        "Authorization": f"Bearer {token}",
+        "Content-Type": "application/json",
+    }
+
+    payload: dict[str, Any] = {"query": query}
+    if variables:
+        payload["variables"] = variables
+
+    resp = requests.post(
+        "https://api.github.com/graphql",
+        headers=headers,
+        json=payload,
+        timeout=30,
+    )
+    resp.raise_for_status()
+    data = resp.json()
+
+    if "errors" in data and data["errors"]:
+        # Print diagnostics but keep it minimal (no secrets)
+        print("GraphQL errors:", file=sys.stderr)
+        print(json.dumps(data["errors"], indent=2), file=sys.stderr)
+        sys.exit(1)
+
+    return data
+
+
+def get_project_id() -> str:
+    """
+    Prefer PROJECT_ID from env; otherwise resolve from owner+number (user project).
+    Requires env: PROJECT_OWNER, PROJECT_NUMBER when PROJECT_ID is absent.
+    """
+    pid = os.environ.get("PROJECT_ID")
+    if pid:
+        return pid
+
+    owner = os.environ["PROJECT_OWNER"]
+    number = int(os.environ.get("PROJECT_NUMBER", "1"))
+
+    q = """
+    query($login:String!, $number:Int!){
+      user(login:$login){
+        projectV2(number:$number){ id title }
+      }
+    }"""
+    data = graphql_request(q, {"login": owner, "number": number})
+    try:
+        proj = data["data"]["user"]["projectV2"]
+        project_id = proj["id"]
+        title = proj.get("title", "<untitled>")
+        print(f"✓ Resolved project: {title} (ID: {project_id})")
+        return project_id
+    except Exception as e:  # noqa: BLE001
+        print(f"ERROR: could not resolve Project ID for {owner} #{number}: {e}", file=sys.stderr)
+        print(json.dumps(data, indent=2), file=sys.stderr)
+        sys.exit(1)
+
+
 def get_project_fields(project_id: str) -> dict[str, Any]:
     """Fetch field configs (Priority, Stage) using only current schema fragments."""
     query = """
@@ -133,241 +104,213 @@
                 name
                 options { id name }
               }
->>>>>>> 35e1b2b1
             }
           }
         }
       }
     }
-  }
-}
-"""
-
-
-# ---------------------------------------
-# Parser helper for fieldValues (drop-in)
-# ---------------------------------------
-def parse_project_item_field_values(item: dict) -> dict:
-    """
-    Input:  'item' object from the GraphQL response.
-    Output:
-      {
-        'by_name': { field_name: parsed_value, ... },
-        'by_id':   { field_id:   parsed_value, ... },
-        'meta':    { field_name: {'id': field_id, 'typename': typename}, ... }
-      }
-    """
-    out_by_name, out_by_id, meta = {}, {}, {}
-    nodes = (((item or {}).get("fieldValues") or {}).get("nodes")) or []
-
-    for v in nodes:
-        t = v.get("__typename")
-        f = v.get("field") or {}
-        field_id = f.get("id")
-        field_name = f.get("name")
-        if not field_id or not field_name:
-            continue
-
-        parsed = None
-        if t == "ProjectV2ItemFieldTextValue":
-            parsed = v.get("text")
-        elif t == "ProjectV2ItemFieldNumberValue":
-            parsed = v.get("number")
-        elif t == "ProjectV2ItemFieldDateValue":
-            parsed = v.get("value")
-        elif t == "ProjectV2ItemFieldTitleValue":
-            parsed = v.get("title")
-        elif t == "ProjectV2ItemFieldSingleSelectValue":
-            parsed = {"optionId": v.get("optionId"), "optionName": v.get("name")}
-        elif t == "ProjectV2ItemFieldAssigneesValue":
-            parsed = [n.get("login") for n in (v.get("assignees") or {}).get("nodes", [])]
-        elif t == "ProjectV2ItemFieldLabelValue":
-            parsed = [n.get("name") for n in (v.get("labels") or {}).get("nodes", [])]
-        elif t == "ProjectV2ItemFieldRepositoryValue":
-            parsed = (v.get("repository") or {}).get("nameWithOwner")
-        elif t == "ProjectV2ItemFieldMilestoneValue":
-            parsed = (v.get("milestone") or {}).get("title")
-        elif t == "ProjectV2ItemFieldPullRequestValue":
-            prs = (v.get("pullRequests") or {}).get("nodes", [])
-            parsed = [{"number": pr.get("number"), "title": pr.get("title")} for pr in prs]
-        elif t == "ProjectV2ItemFieldTrackedByValue":
-            parsed = v.get("createdAt")
-
-        out_by_name[field_name] = parsed
-        out_by_id[field_id] = parsed
-        meta[field_name] = {"id": field_id, "typename": t}
-
-    return {"by_name": out_by_name, "by_id": out_by_id, "meta": meta}
-
-
-# ----------------------------
-# Utility helpers
-# ----------------------------
-def die(msg: str, code: int = 1) -> NoReturn:
-    print(msg, file=sys.stderr)
-    sys.exit(code)
-
-
-def coalesce(*vals):
-    for v in vals:
-        if v is not None and v != "":
-            return v
-    return None
-
-
-def split_repo(
-    owner: Optional[str], name: Optional[str], repo_env: Optional[str]
-) -> Tuple[str, str]:
-    if owner and name:
-        return owner, name
-    if repo_env and "/" in repo_env:
-        o, n = repo_env.split("/", 1)
-        return o, n
-    die("REPO_OWNER/REPO_NAME or GITHUB_REPOSITORY must be provided")
-
-
-def parse_issue_number(issue_number: Optional[str], issue_url: Optional[str]) -> int:
-    if issue_number:
-        try:
-            return int(issue_number)
-        except ValueError:
-            die(f"ISSUE_NUMBER must be an integer-like value, got: {issue_number!r}")
+    """
+    data = graphql_request(query, {"projectId": project_id})
+    fields = data.get("data", {}).get("node", {}).get("fields", {}).get("nodes", []) or []
+
+    priority_field: dict[str, Any] | None = None
+    stage_field: dict[str, Any] | None = None
+
+    for f in fields:
+        name = f.get("name")
+        typ = f.get("__typename")
+        if name == "Priority" and typ == "ProjectV2SingleSelectField":
+            priority_field = f
+        elif name == "Stage" and typ == "ProjectV2SingleSelectField":
+            stage_field = f
+
+    if not priority_field:
+        print("ERROR: Could not find 'Priority' single-select field in project", file=sys.stderr)
+        sys.exit(1)
+    if not stage_field:
+        print("ERROR: Could not find 'Stage' single-select field in project", file=sys.stderr)
+        sys.exit(1)
+
+    print(f"✓ Found Priority field (ID: {priority_field['id']})")
+    print(f"✓ Found Stage field (ID: {stage_field['id']})")
+
+    return {"priority": priority_field, "stage": stage_field}
+
+
+def get_item_node_id(repo_owner: str, repo_name: str, issue_number: str) -> str:
+    """Return the node ID for an issue or pull request by number."""
+    query = """
+    query($owner: String!, $name: String!, $number: Int!) {
+      repository(owner: $owner, name: $name) {
+        issueOrPullRequest(number: $number) {
+          ... on Issue { id }
+          ... on PullRequest { id }
+        }
+      }
+    }
+    """
+    data = graphql_request(
+        query,
+        {"owner": repo_owner, "name": repo_name, "number": int(issue_number)},
+    )
+    node = data.get("data", {}).get("repository", {}).get("issueOrPullRequest")
+    if not node or "id" not in node:
+        print(f"ERROR: Could not find issue/PR #{issue_number}", file=sys.stderr)
+        sys.exit(1)
+    nid = node["id"]
+    print(f"✓ Found issue/PR #{issue_number} (ID: {nid})")
+    return nid
+
+
+def add_item_to_project(project_id: str, content_id: str) -> str:
+    """Add an issue/PR to the project and return the project item ID."""
+    query = """
+    mutation($projectId: ID!, $contentId: ID!) {
+      addProjectV2ItemById(input: { projectId: $projectId, contentId: $contentId }) {
+        item { id }
+      }
+    }
+    """
+    data = graphql_request(query, {"projectId": project_id, "contentId": content_id})
+    item_id = data.get("data", {}).get("addProjectV2ItemById", {}).get("item", {}).get("id")
+    if not item_id:
+        print("ERROR: Failed to add item to project", file=sys.stderr)
+        sys.exit(1)
+    print(f"✓ Added item to project (Item ID: {item_id})")
+    return item_id
+
+
+def get_project_item_fields(project_id: str, item_id: str) -> list[dict[str, Any]]:
+    """Return current single-select field values for a project item."""
+    query = """
+    query($projectId: ID!, $itemId: ID!) {
+      node(id: $projectId) {
+        ... on ProjectV2 {
+          item(id: $itemId) {
+            id
+            fieldValues(first: 50) {
+              nodes {
+                __typename
+                ... on ProjectV2ItemFieldSingleSelectValue {
+                  field {
+                    __typename
+                    ... on ProjectV2SingleSelectField { id name }
+                  }
+                  optionId
+                  name
+                }
+              }
+            }
+          }
+        }
+      }
+    }
+    """
+    data = graphql_request(query, {"projectId": project_id, "itemId": item_id})
+    item = data.get("data", {}).get("node", {}).get("item")
+    return (item or {}).get("fieldValues", {}).get("nodes", []) if item else []
+
+
+def set_field_value(project_id: str, item_id: str, field_id: str, option_id: str) -> None:
+    """Set a single-select field value on a project item."""
+    query = """
+    mutation($projectId: ID!, $itemId: ID!, $fieldId: ID!, $value: ProjectV2FieldValue!) {
+      updateProjectV2ItemFieldValue(
+        input: {
+          projectId: $projectId
+          itemId: $itemId
+          fieldId: $fieldId
+          value: $value
+        }
+      ) {
+        projectV2Item { id }
+      }
+    }
+    """
+    variables = {
+        "projectId": project_id,
+        "itemId": item_id,
+        "fieldId": field_id,
+        "value": {"singleSelectOptionId": option_id},
+    }
+    graphql_request(query, variables)
+
+
+# -----------------------------
+# Main
+# -----------------------------
+def main() -> None:
+    """Entry point."""
+    repo_owner = os.environ.get("REPO_OWNER")
+    repo_name = os.environ.get("REPO_NAME")
+    issue_number = os.environ.get("ISSUE_NUMBER")
+    issue_url = os.environ.get("ISSUE_URL")  # optional
+
+    required = [repo_owner, repo_name, issue_number]
+    if not all(required):
+        print(
+            "ERROR: Missing required env vars REPO_OWNER, REPO_NAME, ISSUE_NUMBER",
+            file=sys.stderr,
+        )
+        sys.exit(1)
+    repo_owner = repo_owner or ""
+    repo_name = repo_name or ""
+    issue_number = issue_number or ""
+
+    print(f"Syncing issue/PR #{issue_number} from {repo_owner}/{repo_name}")
     if issue_url:
-        m = re.search(r"/(issues|pull)/(\d+)$", issue_url)
-        if m:
-            return int(m.group(2))
-    die("ISSUE_NUMBER or ISSUE_URL must be provided")
-
-
-def resolve_project_id(
-    client: GQLClient, project_id: Optional[str], owner: Optional[str], number: Optional[str]
-) -> str:
-    if project_id:
-        return project_id
-    if not owner or not number:
-        die("PROJECT_ID is missing and fallback (PROJECT_OWNER + PROJECT_NUMBER) is incomplete.")
-    number_str = number
-    try:
-        num = int(number_str)
-    except ValueError:
-        die("PROJECT_NUMBER must be an integer-like value")
-    rs = client.gql(Q_GET_PROJECT_ID, {"owner": owner, "number": num})
-    org = ((rs.get("data") or {}).get("organization") or {}).get("projectV2") or {}
-    usr = ((rs.get("data") or {}).get("user") or {}).get("projectV2") or {}
-    pid = org.get("id") or usr.get("id")
-    if not pid:
-        die(f"Could not resolve project for owner={owner} number={number}")
-    return cast(str, pid)
-
-
-def get_content_id(client: GQLClient, owner: str, repo: str, number: int) -> Tuple[str, str]:
-    rs = client.gql(Q_GET_CONTENT_AND_ID, {"owner": owner, "name": repo, "number": number})
-    iop = (((rs.get("data") or {}).get("repository") or {}).get("issueOrPullRequest")) or {}
-    cid_any = iop.get("id")
-    typ_any = iop.get("__typename")
-    if not cid_any:
-        die(f"Could not resolve Issue/PR content ID for {owner}/{repo}#{number}")
-    cid = cast(str, cid_any)
-    typ = cast(str, typ_any)
-    return cid, typ
-
-
-def ensure_item_in_project(client: GQLClient, project_id: str, content_id: str) -> Optional[str]:
-    rs = client.gql(M_ADD_ITEM, {"projectId": project_id, "contentId": content_id})
-    # If already exists, GH may still return 200 with errors; we’ll try to recover gracefully
-    if "errors" in rs and rs["errors"]:
-        die(
-            "GraphQL errors encountered when adding item to project: "
-            f"{json.dumps(rs['errors'], indent=2)}"
-        )
-    item_id = ((((rs.get("data") or {}).get("addProjectV2ItemById") or {}).get("item")) or {}).get(
-        "id"
+        print(f"URL: {issue_url}")
+    print()
+
+    # Resolve project, fields, and default options
+    project_id = get_project_id()
+    fields = get_project_fields(project_id)
+
+    priority_field = fields["priority"]
+    stage_field = fields["stage"]
+
+    p2_option = next(
+        (o for o in priority_field.get("options", []) if o["name"] == "P2 (Normal)"),
+        None,
     )
-    if item_id:
-        return item_id
-    # Attempt a cheap follow-up: projects don’t expose “find item by content” directly here,
-    # but we can continue without item_id if GraphQL later allows item(id: ...) via returned id.
-    # Many installs return the same id on re-add; when missing, we’ll proceed to read fields
-    return None
-
-
-def fetch_item_fields(client: GQLClient, project_id: str, item_id: str) -> dict:
-    rs = client.gql(Q_ITEM_FIELD_VALUES, {"projectId": project_id, "itemId": item_id})
-    item = (((rs.get("data") or {}).get("node") or {}).get("item")) or {}
-    return item
-
-
-# ----------------------------
-# Main
-# ----------------------------
-def main():
-    token = os.getenv("GH_TOKEN")
-    if not token:
-        die("GH_TOKEN is required")
-    assert token is not None
-
-    project_id_env = os.getenv("PROJECT_ID")
-    project_owner = os.getenv("PROJECT_OWNER")
-    project_number = os.getenv("PROJECT_NUMBER")
-
-    issue_number_env = os.getenv("ISSUE_NUMBER")
-    issue_url = os.getenv("ISSUE_URL")
-
-    repo_owner = os.getenv("REPO_OWNER")
-    repo_name = os.getenv("REPO_NAME")
-    gh_repo = os.getenv("GITHUB_REPOSITORY")
-
-    # Derive repo owner/name and issue number
-    owner, name = split_repo(repo_owner, repo_name, gh_repo)
-    number = parse_issue_number(issue_number_env, issue_url)
-
-    client = GQLClient(token)
-
-    # Resolve project id
-    project_id = resolve_project_id(client, project_id_env, project_owner, project_number)
-    print(f"[info] Project ID: {project_id}")
-
-    # Resolve content (Issue/PR) id
-    content_id, tp = get_content_id(client, owner, name, number)
-    print(f"[info] Content: {owner}/{name}#{number} ({tp}), node id={content_id}")
-
-    # Ensure item exists in project
-    item_id = ensure_item_in_project(client, project_id, content_id)
-    if item_id:
-        print(f"[info] Project item ensured: {item_id}")
+    later_option = next((o for o in stage_field.get("options", []) if o["name"] == "Later"), None)
+
+    if not p2_option:
+        print("ERROR: Could not find 'P2 (Normal)' option in Priority field", file=sys.stderr)
+        sys.exit(1)
+    if not later_option:
+        print("ERROR: Could not find 'Later' option in Stage field", file=sys.stderr)
+        sys.exit(1)
+
+    print(f"✓ Found P2 (Normal) option (ID: {p2_option['id']})")
+    print(f"✓ Found Later option (ID: {later_option['id']})")
+    print()
+
+    # Upsert item into project
+    content_id = get_item_node_id(repo_owner, repo_name, issue_number)
+    item_id = add_item_to_project(project_id, content_id)
+
+    # Only set defaults if unset
+    current_values = get_project_item_fields(project_id, item_id)
+    priority_set = any((v.get("field") or {}).get("name") == "Priority" for v in current_values)
+    stage_set = any((v.get("field") or {}).get("name") == "Stage" for v in current_values)
+
+    if not priority_set:
+        print("Setting Priority to P2 (Normal)…")
+        set_field_value(project_id, item_id, priority_field["id"], p2_option["id"])
+        print("✓ Priority set")
     else:
-        print(
-            textwrap.dedent("""\
-            [warn] Could not obtain item id from addProjectV2ItemById (it may already exist).
-            If the next step fails, verify the item exists in the project.
-        """).strip()
-        )
-
-    # If we didn’t get the item id, we can’t query item(id: ...). In practice, addProjectV2ItemById
-    # returns one even for repeats—but if it didn’t, we’ll stop here with a soft
-    if not item_id:
-        print("[soft-exit] Item presence attempted; nothing else to update. Exiting 0.")
-        return 0
-
-    # Fetch and parse field values
-    item = fetch_item_fields(client, project_id, item_id)
-    parsed = parse_project_item_field_values(item)
-
-    # Print a compact summary to logs (useful for debugging)
-    print("[fields/by_name]")
-    for k, v in parsed["by_name"].items():
-        print(f"  - {k}: {json.dumps(v, ensure_ascii=False)}")
-
-    # If you have business rules to set fields, this is where you’d apply them.
-
-    return 0
+        print("✓ Priority already set, skipping")
+
+    if not stage_set:
+        print("Setting Stage to Later…")
+        set_field_value(project_id, item_id, stage_field["id"], later_option["id"])
+        print("✓ Stage set")
+    else:
+        print("✓ Stage already set, skipping")
+
+    print("\n✅ Sync complete!")
 
 
 if __name__ == "__main__":
-    try:
-        sys.exit(main())
-    except requests.HTTPError:
-        sys.exit(1)
-    except Exception as e:
-        print(f"[fatal] {e}", file=sys.stderr)
-        sys.exit(1)+    main()