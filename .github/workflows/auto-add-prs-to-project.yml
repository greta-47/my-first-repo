--- conflicted
+++ resolved
@@ -1,45 +1,26 @@
-# .github/workflows/auto-add-prs-to-project.yml
 name: Auto-add PRs to Project
 
 on:
   pull_request:
     types: [opened, reopened, ready_for_review]
 
-<<<<<<< HEAD
-permissions: {}  # using PAT; no workflow-level perms needed
-=======
 # Using a PAT; no workflow-level permission keys required.
 permissions: {}
->>>>>>> 60b5b513
 
 jobs:
   add:
     runs-on: ubuntu-latest
     env:
-<<<<<<< HEAD
-      PROJECT_ID: ${{ secrets.PROJECT_ID }}   # PVT_... id
-=======
       PROJECT_ID: ${{ secrets.PROJECT_ID }}   # PVT_... from your Projects V2 board
->>>>>>> 60b5b513
     steps:
       - name: Add PR to Project V2
         uses: actions/github-script@v7
         with:
-<<<<<<< HEAD
-          github-token: ${{ secrets.PROJECTS_TOKEN }}  # PAT with repo, project scopes
-          script: |
-            const projectId = process.env.PROJECT_ID;
-            const nodeId = context.payload.pull_request.node_id;
-            const mutation = "mutation($projectId:ID!, $contentId:ID!) { addProjectV2ItemById(input:{projectId:$projectId, contentId:$contentId}) { item { id } } }";
-=======
           github-token: ${{ secrets.PROJECTS_TOKEN }}  # classic PAT with scopes: repo, project
           script: |
             const projectId = process.env.PROJECT_ID;
             const nodeId = context.payload.pull_request.node_id;
-
             const mutation =
               "mutation($projectId:ID!, $contentId:ID!) { addProjectV2ItemById(input:{projectId:$projectId, contentId:$contentId}) { item { id } } }";
-
->>>>>>> 60b5b513
             await github.graphql(mutation, { projectId, contentId: nodeId });
             core.info(`Added PR #${context.payload.pull_request.number} to project ${projectId}`);