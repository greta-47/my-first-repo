--- conflicted
+++ resolved
@@ -11,15 +11,9 @@
     if: github.repository_owner == 'greta-47'
     runs-on: ubuntu-latest
     env:
-<<<<<<< HEAD
-      PROJECT_ID: ${{ secrets.PROJECT_ID }}   # PVT_... id
-    steps:
-      - name: Add PR to Project V2
-=======
       PROJECT_ID: ${{ secrets.PROJECT_ID }}  # PVT_... id from your Projects V2 board
     steps:
       - name: Add PR to Project V2 + set fields
->>>>>>> 622e27f8
         id: add
         uses: actions/github-script@v7
         with:
@@ -27,73 +21,14 @@
           script: |
             const projectId = process.env.PROJECT_ID?.trim();
             const pr = context.payload.pull_request;
-<<<<<<< HEAD
-            if (!projectId || !projectId.startsWith("PVT_")) {
-              core.setFailed("PROJECT_ID missing/invalid (must start with PVT_)");
-=======
 
             // ---- guards -----------------------------------------------------
             if (!projectId || !projectId.startsWith("PVT_")) {
               core.setFailed("PROJECT_ID is missing/invalid (must start with PVT_)");
->>>>>>> 622e27f8
               return;
             }
             if (!pr) { core.setFailed("No pull_request payload"); return; }
 
-<<<<<<< HEAD
-            // 1) Add the PR to the project
-            const addMutation =
-              "mutation($projectId:ID!, $contentId:ID!) { addProjectV2ItemById(input:{projectId:$projectId, contentId:$contentId}) { item { id } } }";
-            const addRes = await github.graphql(addMutation, { projectId, contentId: pr.node_id });
-            const itemId = addRes.addProjectV2ItemById.item.id;
-            core.info(`Added PR #${pr.number} as item ${itemId} to ${projectId}`);
-
-            // 2) Auto-set fields (Priority = P2 (Normal), Stage = Later) if they exist
-            const fieldsQuery = `
-              query($projectId:ID!){
-                node(id:$projectId){
-                  ... on ProjectV2 {
-                    fields(first:50){
-                      nodes{
-                        id name dataType
-                        ... on ProjectV2SingleSelectField { options { id name } }
-                      }
-                    }
-                  }
-                }
-              }`;
-            const fields = (await github.graphql(fieldsQuery, { projectId })).node.fields.nodes;
-
-            function pick(fieldName, optionName) {
-              const f = fields.find(x => x.name === fieldName && x.dataType === "SINGLE_SELECT");
-              if (!f) return null;
-              const o = f.options.find(o => o.name === optionName);
-              if (!o) return null;
-              return { fieldId: f.id, optionId: o.id, label: `${fieldName}=${optionName}` };
-            }
-
-            const desired = [
-              pick("Priority", "P2 (Normal)"),
-              pick("Stage", "Later"),
-            ].filter(Boolean);
-
-            const updateMutation = `
-              mutation($projectId:ID!,$itemId:ID!,$fieldId:ID!,$optionId:String!){
-                updateProjectV2ItemFieldValue(input:{
-                  projectId:$projectId,itemId:$itemId,fieldId:$fieldId,
-                  value:{ singleSelectOptionId:$optionId }
-                }) { clientMutationId }
-              }`;
-
-            for (const d of desired) {
-              await github.graphql(updateMutation, {
-                projectId, itemId, fieldId: d.fieldId, optionId: d.optionId
-              });
-              core.info(`Set ${d.label}`);
-            }
-
-            // Expose itemId for later steps (output)
-=======
             // ---- 1) Add PR as a project item --------------------------------
             const addMutation = `
               mutation($projectId:ID!, $contentId:ID!) {
@@ -198,7 +133,6 @@
               core.info("No matching single-select fields found to set (Priority/Stage).");
             }
 
->>>>>>> 622e27f8
             core.setOutput("itemId", itemId);
 
       - name: Comment on PR (confirmation)
