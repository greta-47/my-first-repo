--- conflicted
+++ resolved
@@ -48,10 +48,7 @@
           cache: "pip"
       - run: |
           python -m pip install --upgrade --force-reinstall 'pip==24.2'
-<<<<<<< HEAD
-=======
           python -m pip --version
->>>>>>> b5bafd95
           python -m pip install 'ruff==0.13.2'
           python -m ruff format --check .
           python -m ruff check .
