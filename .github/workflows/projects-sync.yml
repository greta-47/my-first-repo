name: Projects V2 Sync

on:
  issues:
    types: [opened, edited, labeled, unlabeled]
  pull_request_target:
    types: [opened, edited, labeled, unlabeled, ready_for_review, reopened, synchronize]
  workflow_dispatch:
    inputs:
      issue_number:
        description: 'Issue or PR number to sync (optional for manual runs)'
        required: false
        type: string

concurrency:
  group: projects-sync-${{ github.event_name }}-${{ inputs.issue_number || github.event.issue.number || github.event.pull_request.number || 'manual' }}
  cancel-in-progress: true

permissions:
  contents: read

jobs:
  sync-to-project:
    runs-on: ubuntu-latest
    env:
      GH_TOKEN:       ${{ secrets.PROJECTS_TOKEN }}   # PAT with 'project' scope
      PROJECT_ID:     ${{ secrets.PROJECT_ID }}       # preferred: the PVT_* id
      PROJECT_OWNER:  "greta-47"                      # fallback if PROJECT_ID unset
      PROJECT_NUMBER: "1"                             # fallback if PROJECT_ID unset
    steps:
      - uses: actions/checkout@v4
        with:
<<<<<<< HEAD
          repository: ${{ github.event.pull_request.head.repo.full_name || github.repository }}
=======
>>>>>>> 7351fc30
          ref: ${{ github.event.pull_request.head.sha || github.sha }}
          fetch-depth: 1

      - uses: actions/setup-python@v5
        with:
          python-version: "3.12"

<<<<<<< HEAD
      - name: Install deps
        run: |
          python -m pip install --upgrade pip
          pip install requests
=======
      - name: Pin deps
        run: python -m pip install -U pip==24.2 requests
>>>>>>> 7351fc30

      - name: Sync to Project V2
        run: python scripts/projects_sync.py
        env:
          # If manual run, let the user supply the number; otherwise pull from event
          ISSUE_NUMBER: ${{ inputs.issue_number || github.event.issue.number || github.event.pull_request.number || '' }}
          ISSUE_URL:    ${{ github.event.issue.html_url || github.event.pull_request.html_url || '' }}

          # Owners/names are not always present on workflow_dispatch; use repository_owner
          REPO_OWNER:   ${{ github.repository_owner }}

          # Repo name can be absent on some events; script will split GITHUB_REPOSITORY as a fallback
<<<<<<< HEAD
          REPO_NAME:    ${{ github.event.repository.name || github.repository || '' }}
=======
          REPO_NAME:    ${{ github.event.repository.name || github.event.pull_request.head.repo.name || '' }}
>>>>>>> 7351fc30

          # Always available; script can split if REPO_NAME is empty
          GITHUB_REPOSITORY: ${{ github.repository }}<|MERGE_RESOLUTION|>--- conflicted
+++ resolved
@@ -30,10 +30,7 @@
     steps:
       - uses: actions/checkout@v4
         with:
-<<<<<<< HEAD
           repository: ${{ github.event.pull_request.head.repo.full_name || github.repository }}
-=======
->>>>>>> 7351fc30
           ref: ${{ github.event.pull_request.head.sha || github.sha }}
           fetch-depth: 1
 
@@ -41,15 +38,8 @@
         with:
           python-version: "3.12"
 
-<<<<<<< HEAD
-      - name: Install deps
-        run: |
-          python -m pip install --upgrade pip
-          pip install requests
-=======
       - name: Pin deps
         run: python -m pip install -U pip==24.2 requests
->>>>>>> 7351fc30
 
       - name: Sync to Project V2
         run: python scripts/projects_sync.py
@@ -62,11 +52,7 @@
           REPO_OWNER:   ${{ github.repository_owner }}
 
           # Repo name can be absent on some events; script will split GITHUB_REPOSITORY as a fallback
-<<<<<<< HEAD
           REPO_NAME:    ${{ github.event.repository.name || github.repository || '' }}
-=======
-          REPO_NAME:    ${{ github.event.repository.name || github.event.pull_request.head.repo.name || '' }}
->>>>>>> 7351fc30
 
           # Always available; script can split if REPO_NAME is empty
           GITHUB_REPOSITORY: ${{ github.repository }}