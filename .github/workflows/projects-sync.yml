--- conflicted
+++ resolved
@@ -23,17 +23,10 @@
   sync-to-project:
     runs-on: ubuntu-latest
     env:
-<<<<<<< HEAD
       GH_TOKEN:       ${{ secrets.PROJECTS_TOKEN }}   # PAT with 'project' scope
       PROJECT_ID:     ${{ secrets.PROJECT_ID }}       # preferred: the PVT_* id
       PROJECT_OWNER:  "greta-47"                      # fallback if PROJECT_ID unset
       PROJECT_NUMBER: "1"                             # fallback if PROJECT_ID unset
-=======
-      GH_TOKEN:       ${{ secrets.PROJECTS_TOKEN }}
-      PROJECT_ID:     ${{ secrets.PROJECT_ID }}
-      PROJECT_OWNER:  "greta-47"
-      PROJECT_NUMBER: "1"
->>>>>>> 980f46f6
     steps:
       - uses: actions/checkout@v4
         with:
@@ -44,29 +37,21 @@
         with:
           python-version: "3.12"
 
-<<<<<<< HEAD
-      - name: Install deps
-        run: |
-          python -m pip install --upgrade pip
-          pip install requests
-
-=======
       - name: Pin deps
         run: python -m pip install -U pip==24.2 requests
->>>>>>> 980f46f6
+
       - name: Sync to Project V2
         run: python scripts/projects_sync.py
         env:
+          # If manual run, let the user supply the number; otherwise pull from event
           ISSUE_NUMBER: ${{ inputs.issue_number || github.event.issue.number || github.event.pull_request.number || '' }}
           ISSUE_URL:    ${{ github.event.issue.html_url || github.event.pull_request.html_url || '' }}
+
+          # Owners/names are not always present on workflow_dispatch; use repository_owner
           REPO_OWNER:   ${{ github.repository_owner }}
-<<<<<<< HEAD
 
           # Repo name can be absent on some events; script will split GITHUB_REPOSITORY as a fallback
           REPO_NAME:    ${{ github.event.repository.name || github.event.pull_request.head.repo.name || '' }}
 
           # Always available; script can split if REPO_NAME is empty
-=======
-          REPO_NAME:    ${{ github.event.repository.name || github.event.pull_request.head.repo.name || '' }}
->>>>>>> 980f46f6
           GITHUB_REPOSITORY: ${{ github.repository }}