name: Lockfile Refresh (manual)

on:
  workflow_dispatch:

permissions:
  contents: write
  pull-requests: write

concurrency:
  group: regen-lockfile-${{ github.ref }}
  cancel-in-progress: true

jobs:
  regen:
    name: Compile hashed lockfile (Linux · Py3.11 · pip-tools 7.4.1)
    runs-on: ubuntu-latest
    steps:
      - uses: actions/checkout@v4

      - uses: actions/setup-python@v5
        with:
          python-version: "3.11"

      - name: Pin pip & pip-tools
        run: |
          python -m pip install --upgrade --force-reinstall 'pip==24.2'
          python -m pip install 'pip-tools==7.4.1'
          pip --version
          pip-compile --version

      - name: Compile requirements.lock.txt with hashes
        run: |
          pip-compile --generate-hashes -o requirements.lock.txt requirements.txt
          test -s requirements.lock.txt

<<<<<<< HEAD
      # No manual git add/commit/push here.
      # Let create-pull-request handle the commit identity and PR creation.
=======
      # Let the action handle commit+branch+PR (avoids git identity & push issues)
>>>>>>> eebb8225
      - name: Open PR with updated lockfile
        uses: peter-evans/create-pull-request@v6
        with:
          title: "chore(ci): regenerate requirements.lock on linux for deterministic hashes"
<<<<<<< HEAD
          commit-message: "chore(ci): regenerate requirements.lock.txt (Linux · Py3.11 · pip-tools 7.4.1)"
=======
          commit-message: "chore(ci): regenerate requirements.lock.txt (Linux · Py3.11 · pip==24.2 · pip-tools==7.4.1)"
>>>>>>> eebb8225
          body: |
            Generated on GitHub Actions: Linux runner, Python 3.11, pip==24.2, pip-tools==7.4.1.
            Deterministic hashes for CI lockfile preflight.
          branch: chore/lockfile-linux-refresh
          base: ${{ github.ref_name }}
          add-paths: |
            requirements.lock.txt
          delete-branch: true<|MERGE_RESOLUTION|>--- conflicted
+++ resolved
@@ -34,21 +34,12 @@
           pip-compile --generate-hashes -o requirements.lock.txt requirements.txt
           test -s requirements.lock.txt
 
-<<<<<<< HEAD
-      # No manual git add/commit/push here.
-      # Let create-pull-request handle the commit identity and PR creation.
-=======
       # Let the action handle commit+branch+PR (avoids git identity & push issues)
->>>>>>> eebb8225
       - name: Open PR with updated lockfile
         uses: peter-evans/create-pull-request@v6
         with:
           title: "chore(ci): regenerate requirements.lock on linux for deterministic hashes"
-<<<<<<< HEAD
-          commit-message: "chore(ci): regenerate requirements.lock.txt (Linux · Py3.11 · pip-tools 7.4.1)"
-=======
           commit-message: "chore(ci): regenerate requirements.lock.txt (Linux · Py3.11 · pip==24.2 · pip-tools==7.4.1)"
->>>>>>> eebb8225
           body: |
             Generated on GitHub Actions: Linux runner, Python 3.11, pip==24.2, pip-tools==7.4.1.
             Deterministic hashes for CI lockfile preflight.
