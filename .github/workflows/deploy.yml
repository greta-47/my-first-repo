--- conflicted
+++ resolved
@@ -56,17 +56,12 @@
 
       - name: Install dependencies (yq and jq)
         run: |
-<<<<<<< HEAD
-=======
           # Install yq for YAML manipulation
->>>>>>> 7e8a5383
           mkdir -p "$GITHUB_WORKSPACE/bin"
           wget -qO "$GITHUB_WORKSPACE/bin/yq" https://github.com/mikefarah/yq/releases/download/v4.35.1/yq_linux_amd64
           chmod +x "$GITHUB_WORKSPACE/bin/yq"
           echo "$GITHUB_WORKSPACE/bin" >> $GITHUB_PATH
           "$GITHUB_WORKSPACE/bin/yq" --version
-<<<<<<< HEAD
-=======
           
           # Install jq if not available (required for parsing doctl JSON output)
           if ! command -v jq &> /dev/null; then
@@ -85,7 +80,6 @@
             echo "[WARN] doctl apps create-deployment not available in v1.146.0"
             echo "DOCTL_HAS_CREATE_DEPLOYMENT=false" >> $GITHUB_ENV
           fi
->>>>>>> 7e8a5383
 
       - name: Pre-deploy sanity check
         run: |
@@ -162,75 +156,11 @@
           echo "Deploying image: ghcr.io/${{ github.repository }}:${{ github.sha }}"
           
           # Update app spec with new image tag using yq (by service/job name, not index)
-<<<<<<< HEAD
-=======
           # This ensures robustness if service/job order changes in app.yaml
->>>>>>> 7e8a5383
           yq eval '
             (.services[] | select(.name == "api") | .image.tag) = "${{ github.sha }}" |
             (.jobs[] | select(.name == "migrate") | .image.tag) = "${{ github.sha }}"
           ' .do/app.yaml > .do/app-deploy.yaml
-<<<<<<< HEAD
-          
-          # Post-mutation sanity check: verify mutated spec has correct image tags
-          echo "Verifying mutated app spec..."
-          
-          # Check API service image
-          API_REGISTRY=$(yq eval '.services[] | select(.name == "api") | .image.registry' .do/app-deploy.yaml)
-          API_REPO=$(yq eval '.services[] | select(.name == "api") | .image.repository' .do/app-deploy.yaml)
-          API_TAG=$(yq eval '.services[] | select(.name == "api") | .image.tag' .do/app-deploy.yaml)
-          
-          if [[ ! "$API_REGISTRY/$API_REPO" =~ ^ghcr\.io/ ]]; then
-            echo "Error: API service image path does not start with ghcr.io/"
-            echo "Got: $API_REGISTRY/$API_REPO"
-            exit 1
-          fi
-          
-          if [ "$API_TAG" != "${{ github.sha }}" ]; then
-            echo "Error: API service image tag does not match github.sha"
-            echo "Expected: ${{ github.sha }}, Got: $API_TAG"
-            exit 1
-          fi
-          echo "✓ API service image: ghcr.io/$API_REGISTRY/$API_REPO:$API_TAG"
-          
-          # Check migrate job image
-          MIGRATE_REGISTRY=$(yq eval '.jobs[] | select(.name == "migrate") | .image.registry' .do/app-deploy.yaml)
-          MIGRATE_REPO=$(yq eval '.jobs[] | select(.name == "migrate") | .image.repository' .do/app-deploy.yaml)
-          MIGRATE_TAG=$(yq eval '.jobs[] | select(.name == "migrate") | .image.tag' .do/app-deploy.yaml)
-          
-          if [[ ! "$MIGRATE_REGISTRY/$MIGRATE_REPO" =~ ^ghcr\.io/ ]]; then
-            echo "Error: Migrate job image path does not start with ghcr.io/"
-            echo "Got: $MIGRATE_REGISTRY/$MIGRATE_REPO"
-            exit 1
-          fi
-          
-          if [ "$MIGRATE_TAG" != "${{ github.sha }}" ]; then
-            echo "Error: Migrate job image tag does not match github.sha"
-            echo "Expected: ${{ github.sha }}, Got: $MIGRATE_TAG"
-            exit 1
-          fi
-          echo "✓ Migrate job image: ghcr.io/$MIGRATE_REGISTRY/$MIGRATE_REPO:$MIGRATE_TAG"
-          
-          # Deploy the updated app and capture deployment ID from JSON output
-          echo "Initiating deployment..."
-          DEPLOY_JSON=$(doctl apps update "$APP_ID" --spec .do/app-deploy.yaml -o json 2>&1)
-          
-          # Try to extract deployment ID from the update output
-          DEPLOYMENT_ID=$(echo "$DEPLOY_JSON" | jq -r '.active_deployment.id // .pending_deployment.id // empty' 2>/dev/null)
-          
-          # If no deployment ID from update, fall back to creating a new deployment
-          if [ -z "$DEPLOYMENT_ID" ]; then
-            echo "No deployment ID from update, creating new deployment..."
-            CREATE_JSON=$(doctl apps create-deployment "$APP_ID" -o json 2>&1)
-            DEPLOYMENT_ID=$(echo "$CREATE_JSON" | jq -r '.id // empty' 2>/dev/null)
-          fi
-          
-          # Final fallback: list deployments and get the latest
-          if [ -z "$DEPLOYMENT_ID" ]; then
-            echo "Falling back to list-deployments..."
-            DEPLOYMENT_ID=$(doctl apps list-deployments "$APP_ID" --format ID --no-header | head -n 1)
-          fi
-=======
           
           # Post-mutation validation: verify mutated spec has correct image tags
           echo "Verifying mutated app spec..."
@@ -266,7 +196,6 @@
           echo "Attempting to extract deployment ID from update command..."
           DEPLOY_JSON=$(doctl apps update "$APP_ID" --spec .do/app-deploy.yaml -o json 2>&1 || true)
           DEPLOYMENT_ID=$(echo "$DEPLOY_JSON" | jq -er '.active_deployment.id // .pending_deployment.id // empty' 2>/dev/null || true)
->>>>>>> 7e8a5383
           
           if [ -n "$DEPLOYMENT_ID" ]; then
             echo "[OK] Deployment ID from update: $DEPLOYMENT_ID"
