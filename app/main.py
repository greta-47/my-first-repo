from __future__ import annotations

import hashlib
import json
import logging
import os
import time
from collections import defaultdict, deque
from dataclasses import dataclass
from datetime import datetime, timezone
from typing import Deque, Dict, List, Literal, Optional, Tuple

from fastapi import FastAPI, Request, Response, status
from fastapi.responses import JSONResponse, PlainTextResponse
from pydantic import BaseModel, Field

APP_START_TS = time.time()


def iso_now() -> str:
    return datetime.now(timezone.utc).isoformat()


# -----------------------------
# Secure, PHI/PII-safe logging
# -----------------------------

# Optional (OFF by default): route exception stacks to Sentry WITHOUT leaking them into JSON logs.
SENTRY_DSN = os.getenv("SENTRY_DSN")
LOG_STACKS_TO_SENTRY = os.getenv("LOG_STACKS_TO_SENTRY", "false").lower() == "true"
if SENTRY_DSN and LOG_STACKS_TO_SENTRY:
    try:
        import sentry_sdk  # type: ignore
        # Keep lightweight: no performance tracing; error-only.
        sentry_sdk.init(dsn=SENTRY_DSN, traces_sample_rate=0.0)
    except Exception:
        # Never let observability break the app.
        pass


class JsonFormatter(logging.Formatter):
    """
    Security-hardened JSON log formatter.
    - Emits compact JSON with ts/level/logger/msg.
    - Intentionally omits stack traces/exception text (exc_info) to prevent PHI/PII leakage.
    - If stack capture is needed, enable Sentry via env (see flags above).
    """

    def format(self, record: logging.LogRecord) -> str:
        payload = {
            "ts": datetime.fromtimestamp(record.created, tz=timezone.utc).isoformat(),
            "level": record.levelname,
            "logger": record.name,
            "msg": record.getMessage(),
        }
<<<<<<< HEAD
=======
        # DO NOT serialize record.exc_info or "Traceback" text into structured logs.
>>>>>>> eeaa4a6f
        return json.dumps(payload, separators=(",", ":"))


logger = logging.getLogger("app")
_handler = logging.StreamHandler()
_handler.setFormatter(JsonFormatter())
logger.setLevel(logging.INFO)
logger.handlers = [_handler]

# Note: we intentionally do NOT touch Uvicorn access logs here; ensure deployment config avoids IP/UA in sinks.


@dataclass
class RateLimitConfig:
    capacity: int = 5
    window_seconds: int = 10


class InMemoryRateLimiter:
    def __init__(self, cfg: RateLimitConfig) -> None:
        self.cfg = cfg
        self.hits: Dict[str, Deque[float]] = defaultdict(deque)

    def allow(self, key: str, now: Optional[float] = None) -> bool:
        now = now or time.time()
        dq = self.hits[key]
        cutoff = now - self.cfg.window_seconds
        while dq and dq[0] < cutoff:
            dq.popleft()
        if len(dq) >= self.cfg.capacity:
            return False
        dq.append(now)
        return True


RATE_LIMIT = InMemoryRateLimiter(RateLimitConfig())
CONSENTS: Dict[str, "ConsentRecord"] = {}
CHECKINS: Dict[str, List["CheckIn"]] = defaultdict(list)


def anon_key(ip: str, ua: str) -> str:
    """
    Derive an anonymous, deterministic rate-limit key from IP/UA **without** logging them.
    Inputs are never logged or returned; only a hash is kept in-memory.
    """
    h = hashlib.sha256()
    h.update(ip.encode("utf-8"))
    h.update(b"|")
    h.update(ua.encode("utf-8"))
    return h.hexdigest()


class ConsentPayload(BaseModel):
    user_id: str = Field(min_length=1)
    terms_version: str = Field(min_length=1)
    accepted: bool


class ConsentRecord(BaseModel):
    user_id: str
    terms_version: str
    accepted: bool
    recorded_at: str


class CheckIn(BaseModel):
    user_id: str = Field(min_length=1)
    adherence: int = Field(ge=0, le=100)
    mood_trend: int = Field(ge=-10, le=10)
    cravings: int = Field(ge=0, le=100)
    sleep_hours: float = Field(ge=0, le=24)
    isolation: int = Field(ge=0, le=100)
    ts: str = Field(default_factory=iso_now)


class CheckInResponse(BaseModel):
    state: Literal["ok", "insufficient_data"]
    band: Optional[Literal["low", "elevated", "moderate", "high"]] = None
    score: Optional[int] = None
    reflection: Optional[str] = None
    footer: Optional[str] = None


def v0_score(checkins: List[CheckIn]) -> Tuple[int, str, str]:
    latest = checkins[-1]
    score = 0
    score += max(0, 100 - latest.adherence) // 4
    score += max(0, -latest.mood_trend) * 3
    score += latest.cravings // 3
    score += int(max(0.0, 8.0 - latest.sleep_hours) * 4)
    score += latest.isolation // 2
    score = max(0, min(100, score))

    if score < 30:
        band = "low"
    elif score < 55:
        band = "elevated"
    elif score < 75:
        band = "moderate"
    else:
        band = "high"

    reflections = {
        "low": "You’re staying steady. Consider noting what helped today.",
        "elevated": "Small shifts matter. A brief walk or call might help.",
        "moderate": "It’s okay to pause. Try grounding with 3 slow breaths.",
        "high": "You deserve immediate care. Safety first.",
    }
    crisis_msg = (
        "If you are in danger or thinking about harming yourself, contact local "
        "emergency services or a trusted support line."
    )
    footer = (
        crisis_msg if band == "high" else "This is supportive information only and not a diagnosis."
    )
    return score, reflections[band], footer


def get_rate_key(request: Request) -> str:
    # Use IP/UA only to derive an anon hash for rate limiting. Do not log or expose.
    ip = request.client.host if request.client else "0.0.0.0"
    ua = request.headers.get("user-agent", "unknown")
    return anon_key(ip, ua)


app = FastAPI(title="Single Compassionate Loop API", version="0.0.1")


@app.middleware("http")
async def rate_limit_middleware(request: Request, call_next):
    # Rate limit ONLY POST /check-in
    if request.method.upper() == "POST" and request.url.path == "/check-in":
        key = get_rate_key(request)
        if not RATE_LIMIT.allow(key):
            logger.info("rate_limited")
            return JSONResponse(
                status_code=status.HTTP_429_TOO_MANY_REQUESTS,
                content={"detail": "rate_limited"},
            )
    response = await call_next(request)
    return response


@app.get("/healthz")
async def healthz() -> PlainTextResponse:
    return PlainTextResponse("ok")


@app.get("/readyz")
async def readyz() -> JSONResponse:
    return JSONResponse({"ok": True, "uptime_s": int(time.time() - APP_START_TS)})


@app.get("/metrics")
async def metrics() -> PlainTextResponse:
    # Minimal metrics, no high-cardinality labels, no IP/UA exposure.
    lines = [
        "# HELP app_uptime_seconds Application uptime in seconds",
        "# TYPE app_uptime_seconds gauge",
        f"app_uptime_seconds {int(time.time() - APP_START_TS)}",
        "# HELP app_checkins_total Total check-ins received",
        "# TYPE app_checkins_total counter",
        f"app_checkins_total {sum(len(v) for v in CHECKINS.values())}",
    ]
    return PlainTextResponse("\n".join(lines))


@app.post("/consents", response_model=ConsentRecord)
async def post_consents(payload: ConsentPayload) -> ConsentRecord:
    rec = ConsentRecord(
        user_id=payload.user_id,
        terms_version=payload.terms_version,
        accepted=payload.accepted,
        recorded_at=iso_now(),
    )
    CONSENTS[payload.user_id] = rec
    logger.info("consent_recorded")
    return rec


@app.get("/consents/{user_id}", response_model=ConsentRecord | Dict[str, str])
async def get_consents(user_id: str):
    c = CONSENTS.get(user_id)
    if not c:
        return {"detail": "not_found"}
    return c


@app.post("/check-in", response_model=CheckInResponse)
async def check_in(payload: CheckIn, response: Response) -> CheckInResponse:
    CHECKINS[payload.user_id].append(payload)
    history = CHECKINS[payload.user_id]
    if len(history) < 3:
        logger.info("insufficient_data")
        return CheckInResponse(state="insufficient_data")

    score, reflection, footer = v0_score(history)
    band: Literal["low", "elevated", "moderate", "high"]
    if score < 30:
        band = "low"
    elif score < 55:
        band = "elevated"
    elif score < 75:
        band = "moderate"
    else:
        band = "high"

    # Redacted, band/score only; never log user-provided fields or identifiers.
    logger.info(
        "check_in_scored %s",
        json.dumps({"user": "redacted", "band": band, "score": score}, separators=(",", ":")),
    )
    return CheckInResponse(
        state="ok",
        band=band,
        score=score,
        reflection=reflection,
        footer=footer,
    )<|MERGE_RESOLUTION|>--- conflicted
+++ resolved
@@ -53,10 +53,7 @@
             "logger": record.name,
             "msg": record.getMessage(),
         }
-<<<<<<< HEAD
-=======
         # DO NOT serialize record.exc_info or "Traceback" text into structured logs.
->>>>>>> eeaa4a6f
         return json.dumps(payload, separators=(",", ":"))
 
 
@@ -102,177 +99,4 @@
     Derive an anonymous, deterministic rate-limit key from IP/UA **without** logging them.
     Inputs are never logged or returned; only a hash is kept in-memory.
     """
-    h = hashlib.sha256()
-    h.update(ip.encode("utf-8"))
-    h.update(b"|")
-    h.update(ua.encode("utf-8"))
-    return h.hexdigest()
-
-
-class ConsentPayload(BaseModel):
-    user_id: str = Field(min_length=1)
-    terms_version: str = Field(min_length=1)
-    accepted: bool
-
-
-class ConsentRecord(BaseModel):
-    user_id: str
-    terms_version: str
-    accepted: bool
-    recorded_at: str
-
-
-class CheckIn(BaseModel):
-    user_id: str = Field(min_length=1)
-    adherence: int = Field(ge=0, le=100)
-    mood_trend: int = Field(ge=-10, le=10)
-    cravings: int = Field(ge=0, le=100)
-    sleep_hours: float = Field(ge=0, le=24)
-    isolation: int = Field(ge=0, le=100)
-    ts: str = Field(default_factory=iso_now)
-
-
-class CheckInResponse(BaseModel):
-    state: Literal["ok", "insufficient_data"]
-    band: Optional[Literal["low", "elevated", "moderate", "high"]] = None
-    score: Optional[int] = None
-    reflection: Optional[str] = None
-    footer: Optional[str] = None
-
-
-def v0_score(checkins: List[CheckIn]) -> Tuple[int, str, str]:
-    latest = checkins[-1]
-    score = 0
-    score += max(0, 100 - latest.adherence) // 4
-    score += max(0, -latest.mood_trend) * 3
-    score += latest.cravings // 3
-    score += int(max(0.0, 8.0 - latest.sleep_hours) * 4)
-    score += latest.isolation // 2
-    score = max(0, min(100, score))
-
-    if score < 30:
-        band = "low"
-    elif score < 55:
-        band = "elevated"
-    elif score < 75:
-        band = "moderate"
-    else:
-        band = "high"
-
-    reflections = {
-        "low": "You’re staying steady. Consider noting what helped today.",
-        "elevated": "Small shifts matter. A brief walk or call might help.",
-        "moderate": "It’s okay to pause. Try grounding with 3 slow breaths.",
-        "high": "You deserve immediate care. Safety first.",
-    }
-    crisis_msg = (
-        "If you are in danger or thinking about harming yourself, contact local "
-        "emergency services or a trusted support line."
-    )
-    footer = (
-        crisis_msg if band == "high" else "This is supportive information only and not a diagnosis."
-    )
-    return score, reflections[band], footer
-
-
-def get_rate_key(request: Request) -> str:
-    # Use IP/UA only to derive an anon hash for rate limiting. Do not log or expose.
-    ip = request.client.host if request.client else "0.0.0.0"
-    ua = request.headers.get("user-agent", "unknown")
-    return anon_key(ip, ua)
-
-
-app = FastAPI(title="Single Compassionate Loop API", version="0.0.1")
-
-
-@app.middleware("http")
-async def rate_limit_middleware(request: Request, call_next):
-    # Rate limit ONLY POST /check-in
-    if request.method.upper() == "POST" and request.url.path == "/check-in":
-        key = get_rate_key(request)
-        if not RATE_LIMIT.allow(key):
-            logger.info("rate_limited")
-            return JSONResponse(
-                status_code=status.HTTP_429_TOO_MANY_REQUESTS,
-                content={"detail": "rate_limited"},
-            )
-    response = await call_next(request)
-    return response
-
-
-@app.get("/healthz")
-async def healthz() -> PlainTextResponse:
-    return PlainTextResponse("ok")
-
-
-@app.get("/readyz")
-async def readyz() -> JSONResponse:
-    return JSONResponse({"ok": True, "uptime_s": int(time.time() - APP_START_TS)})
-
-
-@app.get("/metrics")
-async def metrics() -> PlainTextResponse:
-    # Minimal metrics, no high-cardinality labels, no IP/UA exposure.
-    lines = [
-        "# HELP app_uptime_seconds Application uptime in seconds",
-        "# TYPE app_uptime_seconds gauge",
-        f"app_uptime_seconds {int(time.time() - APP_START_TS)}",
-        "# HELP app_checkins_total Total check-ins received",
-        "# TYPE app_checkins_total counter",
-        f"app_checkins_total {sum(len(v) for v in CHECKINS.values())}",
-    ]
-    return PlainTextResponse("\n".join(lines))
-
-
-@app.post("/consents", response_model=ConsentRecord)
-async def post_consents(payload: ConsentPayload) -> ConsentRecord:
-    rec = ConsentRecord(
-        user_id=payload.user_id,
-        terms_version=payload.terms_version,
-        accepted=payload.accepted,
-        recorded_at=iso_now(),
-    )
-    CONSENTS[payload.user_id] = rec
-    logger.info("consent_recorded")
-    return rec
-
-
-@app.get("/consents/{user_id}", response_model=ConsentRecord | Dict[str, str])
-async def get_consents(user_id: str):
-    c = CONSENTS.get(user_id)
-    if not c:
-        return {"detail": "not_found"}
-    return c
-
-
-@app.post("/check-in", response_model=CheckInResponse)
-async def check_in(payload: CheckIn, response: Response) -> CheckInResponse:
-    CHECKINS[payload.user_id].append(payload)
-    history = CHECKINS[payload.user_id]
-    if len(history) < 3:
-        logger.info("insufficient_data")
-        return CheckInResponse(state="insufficient_data")
-
-    score, reflection, footer = v0_score(history)
-    band: Literal["low", "elevated", "moderate", "high"]
-    if score < 30:
-        band = "low"
-    elif score < 55:
-        band = "elevated"
-    elif score < 75:
-        band = "moderate"
-    else:
-        band = "high"
-
-    # Redacted, band/score only; never log user-provided fields or identifiers.
-    logger.info(
-        "check_in_scored %s",
-        json.dumps({"user": "redacted", "band": band, "score": score}, separators=(",", ":")),
-    )
-    return CheckInResponse(
-        state="ok",
-        band=band,
-        score=score,
-        reflection=reflection,
-        footer=footer,
-    )+    h = hashlib.sha256