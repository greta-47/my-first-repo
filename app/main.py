--- conflicted
+++ resolved
@@ -142,169 +142,6 @@
     footer: Optional[str] = None
 
 
-<<<<<<< HEAD
-class TroubleshootingRequest(BaseModel):
-    issue_type: Literal["login", "connection", "data", "performance", "general"] = "general"
-    error_message: Optional[str] = None
-
-
-class TroubleshootingStep(BaseModel):
-    step: int
-    title: str
-    description: str
-    action: Optional[str] = None
-
-
-class TroubleshootingResponse(BaseModel):
-    issue_type: str
-    steps: List[TroubleshootingStep]
-    emergency_contact: Optional[str] = None
-    additional_resources: List[str] = []
-
-
-def generate_troubleshooting_steps(request: TroubleshootingRequest) -> TroubleshootingResponse:
-    """Generate structured troubleshooting steps based on issue type."""
-
-    common_steps = {
-        "login": [
-            TroubleshootingStep(
-                step=1,
-                title="Verify Credentials",
-                description="Double-check your username/email and password for accuracy.",
-                action="Re-enter login information carefully",
-            ),
-            TroubleshootingStep(
-                step=2,
-                title="Check Network Connection",
-                description="Ensure you have a stable internet connection.",
-                action="Try accessing other websites or restart your connection",
-            ),
-            TroubleshootingStep(
-                step=3,
-                title="Clear Browser Data",
-                description="Clear cache, cookies, and browser data that might be interfering.",
-                action="Clear browser cache and cookies, then try again",
-            ),
-            TroubleshootingStep(
-                step=4,
-                title="Try Different Browser",
-                description="Test with a different browser or incognito/private mode.",
-                action="Use Chrome, Firefox, or Safari in private browsing mode",
-            ),
-            TroubleshootingStep(
-                step=5,
-                title="Check Service Status",
-                description="Verify that the service is not experiencing outages.",
-                action="Visit our status page or contact support if issues persist",
-            ),
-        ],
-        "connection": [
-            TroubleshootingStep(
-                step=1,
-                title="Check Internet Connection",
-                description="Verify your device is connected to the internet.",
-                action="Test connection by visiting other websites",
-            ),
-            TroubleshootingStep(
-                step=2,
-                title="Restart Network",
-                description="Restart your router/modem or reconnect to WiFi.",
-                action="Unplug router for 30 seconds, then reconnect",
-            ),
-            TroubleshootingStep(
-                step=3,
-                title="Check Firewall Settings",
-                description="Ensure no firewall or security software is blocking access.",
-                action="Temporarily disable firewall or add exception",
-            ),
-        ],
-        "data": [
-            TroubleshootingStep(
-                step=1,
-                title="Verify Data Format",
-                description="Ensure all required fields are filled with valid values.",
-                action="Check that dates, numbers, and text fields contain appropriate data",
-            ),
-            TroubleshootingStep(
-                step=2,
-                title="Check Field Limits",
-                description="Verify that input doesn't exceed maximum allowed lengths.",
-                action="Review character limits for text fields",
-            ),
-            TroubleshootingStep(
-                step=3,
-                title="Refresh and Retry",
-                description="Refresh the page and try submitting again.",
-                action="Press F5 or reload the page, then resubmit",
-            ),
-        ],
-        "performance": [
-            TroubleshootingStep(
-                step=1,
-                title="Check System Resources",
-                description="Ensure your device has adequate memory and processing capacity.",
-                action="Close unnecessary applications and browser tabs",
-            ),
-            TroubleshootingStep(
-                step=2,
-                title="Update Browser",
-                description="Use the latest version of your web browser.",
-                action="Update to the newest browser version available",
-            ),
-            TroubleshootingStep(
-                step=3,
-                title="Disable Extensions",
-                description="Temporarily disable browser extensions that might slow performance.",
-                action="Disable ad blockers and other extensions temporarily",
-            ),
-        ],
-        "general": [
-            TroubleshootingStep(
-                step=1,
-                title="Restart Application",
-                description="Close and reopen the application or refresh the page.",
-                action="Fully close and restart the application",
-            ),
-            TroubleshootingStep(
-                step=2,
-                title="Check for Updates",
-                description="Ensure you're using the latest version of the application.",
-                action="Check for and install any available updates",
-            ),
-            TroubleshootingStep(
-                step=3,
-                title="Review Error Messages",
-                description="Look for specific error messages that can guide resolution.",
-                action="Note exact error text and search for specific solutions",
-            ),
-        ],
-    }
-
-    steps = common_steps.get(request.issue_type, common_steps["general"])
-
-    # Add context-specific step if error message provided
-    if request.error_message:
-        error_msg = request.error_message[:MAX_ERROR_MESSAGE_LENGTH]
-        if len(request.error_message) > MAX_ERROR_MESSAGE_LENGTH:
-            error_msg += "..."
-        context_step = TroubleshootingStep(
-            step=len(steps) + 1,
-            title="Address Specific Error",
-            description=f"Error reported: {error_msg}",
-            action="Contact support with this specific error message if other steps don't resolve",
-        )
-        steps.append(context_step)
-
-    resources = [
-        "Visit our Help Center for detailed guides",
-        "Contact support if issues persist after trying these steps",
-        "Check our Community Forum for similar issues and solutions",
-    ]
-
-    return TroubleshootingResponse(
-        issue_type=request.issue_type, steps=steps, additional_resources=resources
-    )
-=======
 class TroubleshootPayload(BaseModel):
     issue_type: str = Field(min_length=1, max_length=100)
     error_message: Optional[str] = Field(default=None, max_length=1000)
@@ -381,7 +218,6 @@
     content = error_response.model_dump()
     content["help_url"] = error_detail.help_url
     return JSONResponse(status_code=status_code, content=content)
->>>>>>> 200bd52e
 
 
 def v0_score(checkins: List[CheckIn]) -> Tuple[int, str, str]:
@@ -797,20 +633,6 @@
     return c
 
 
-@app.post("/troubleshoot", response_model=TroubleshootingResponse)
-async def troubleshoot(request: TroubleshootingRequest) -> TroubleshootingResponse:
-    """
-    Provide structured troubleshooting steps based on the type of issue reported.
-    Helps users systematically resolve common problems.
-    """
-    logger.info(
-        "troubleshooting_request %s",
-        json.dumps({"user": "redacted", "issue_type": request.issue_type}, separators=(",", ":")),
-    )
-    response = generate_troubleshooting_steps(request)
-    return response
-
-
 @app.post("/check-in", response_model=CheckInResponse)
 async def check_in(payload: CheckIn, response: Response) -> CheckInResponse:
     CHECKINS[payload.user_id].append(payload)
