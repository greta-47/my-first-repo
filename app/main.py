from __future__ import annotations

import hashlib
import json
import logging
import os
import time
from collections import defaultdict, deque
from dataclasses import dataclass
from datetime import datetime, timezone
from typing import Awaitable, Callable, Deque, Dict, List, Literal, Optional, Tuple, TypedDict

from fastapi import FastAPI, Request, Response, status
from fastapi.responses import JSONResponse, PlainTextResponse
from pydantic import BaseModel, Field, ValidationError
from starlette.responses import Response as StarletteResponse

APP_START_TS = time.time()


def iso_now() -> str:
    return datetime.now(timezone.utc).isoformat()


# -----------------------------
# Secure, PHI/PII-safe logging
# -----------------------------

# Optional (OFF by default): route exception stacks to Sentry WITHOUT leaking them into JSON logs.
SENTRY_DSN = os.getenv("SENTRY_DSN")
LOG_STACKS_TO_SENTRY = os.getenv("LOG_STACKS_TO_SENTRY", "false").lower() == "true"
if SENTRY_DSN and LOG_STACKS_TO_SENTRY:
    try:
        import sentry_sdk  # type: ignore[import-untyped]

        # Keep lightweight: no performance tracing; error-only.
        sentry_sdk.init(dsn=SENTRY_DSN, traces_sample_rate=0.0)  # type: ignore
    except Exception:
        # Never let observability break the app.
        pass


class JsonFormatter(logging.Formatter):
    """
    Security-hardened JSON log formatter.
    - Emits compact JSON with ts/level/logger/msg.
    - Intentionally omits stack traces/exception text (exc_info) to prevent PHI/PII leakage.
    - If stack capture is needed, enable Sentry via env (see flags above).
    """

    def format(self, record: logging.LogRecord) -> str:
        payload = {
            "ts": datetime.fromtimestamp(record.created, tz=timezone.utc).isoformat(),
            "level": record.levelname,
            "logger": record.name,
            "msg": record.getMessage(),
        }
        # DO NOT serialize record.exc_info or "Traceback" text into structured logs.
        return json.dumps(payload, separators=(",", ":"))


logger = logging.getLogger("app")
_handler = logging.StreamHandler()
_handler.setFormatter(JsonFormatter())
logger.setLevel(logging.INFO)
logger.handlers = [_handler]

# Note: we intentionally do NOT touch Uvicorn access logs here;
# ensure deployment config avoids IP/UA in sinks.


@dataclass
class RateLimitConfig:
    capacity: int = 5
    window_seconds: int = 10


class InMemoryRateLimiter:
    def __init__(self, cfg: RateLimitConfig) -> None:
        self.cfg = cfg
        self.hits: Dict[str, Deque[float]] = defaultdict(deque)

    def allow(self, key: str, now: Optional[float] = None) -> bool:
        now = now or time.time()
        dq = self.hits[key]
        cutoff = now - self.cfg.window_seconds
        while dq and dq[0] < cutoff:
            dq.popleft()
        if len(dq) >= self.cfg.capacity:
            return False
        dq.append(now)
        return True


RATE_LIMIT = InMemoryRateLimiter(RateLimitConfig())
CONSENTS: Dict[str, "ConsentRecord"] = {}
CHECKINS: Dict[str, List["CheckIn"]] = defaultdict(list)


def anon_key(ip: str, ua: str) -> str:
    """
    Derive an anonymous, deterministic rate-limit key from IP/UA **without** logging them.
    Inputs are never logged or returned; only a hash is kept in-memory.
    """
    h = hashlib.sha256()
    h.update(ip.encode("utf-8"))
    h.update(b"|")
    h.update(ua.encode("utf-8"))
    return h.hexdigest()


class ConsentPayload(BaseModel):
    user_id: str = Field(min_length=1)
    terms_version: str = Field(min_length=1)
    accepted: bool


class ConsentRecord(BaseModel):
    user_id: str
    terms_version: str
    accepted: bool
    recorded_at: str


class CheckIn(BaseModel):
    user_id: str = Field(min_length=1)
    adherence: int = Field(ge=0, le=100)
    mood_trend: int = Field(ge=-10, le=10)
    cravings: int = Field(ge=0, le=100)
    sleep_hours: float = Field(ge=0, le=24)
    isolation: int = Field(ge=0, le=100)
    ts: str = Field(default_factory=iso_now)


class CheckInResponse(BaseModel):
    state: Literal["ok", "insufficient_data"]
    band: Optional[Literal["low", "elevated", "moderate", "high"]] = None
    score: Optional[int] = None
    reflection: Optional[str] = None
    footer: Optional[str] = None


class TroubleshootPayload(BaseModel):
    issue_type: str = Field(min_length=1, max_length=100)
    error_message: Optional[str] = Field(default=None, max_length=1000)
    user_context: Optional[str] = Field(default=None, max_length=500)


class TroubleshootStep(BaseModel):
    step_number: int
    title: str
    description: str
    action: str


class TroubleshootResponse(BaseModel):
    issue_type: str
    identified_issue: str
    steps: List[TroubleshootStep]
    additional_resources: List[str]


class ErrorDetail(BaseModel):
    type: str
    title: str
    detail: Optional[str] = None
    code: str
    help_url: Optional[str] = None


class ErrorResponse(BaseModel):
    status: Literal["error"] = "error"
    error: ErrorDetail
    meta: Optional[Dict[str, str]] = None


class HelpEndpoint(BaseModel):
    name: str
    description: str
    url: str
    status_codes: List[str]


class HelpResponse(BaseModel):
    api_version: str
    documentation_url: str
    support_contact: str
    endpoints: List[HelpEndpoint]
    error_types: Dict[str, str]
    troubleshooting: Dict[str, str]


def create_error_response(
    error_type: str,
    title: str,
    detail: Optional[str] = None,
    code: str = "",
    help_url: Optional[str] = None,
    status_code: int = 400,
) -> JSONResponse:
    """Create a standardized error response following Problem Details format."""
    error_detail = ErrorDetail(
        type=f"https://recoveryos.org/errors/{error_type}",
        title=title,
        detail=detail,
        code=code,
        help_url=help_url or f"https://docs.recoveryos.org/api/{error_type}",
    )
    error_response = ErrorResponse(
        error=error_detail,
        meta={
            "timestamp": iso_now(),
            "request_id": "redacted",
        },
    )
    content = error_response.model_dump()
    content["help_url"] = error_detail.help_url
    return JSONResponse(status_code=status_code, content=content)


def v0_score(checkins: List[CheckIn]) -> Tuple[int, str, str]:
    latest = checkins[-1]
    score = 0
    score += max(0, 100 - latest.adherence) // 4
    score += max(0, -latest.mood_trend) * 3
    score += latest.cravings // 3
    score += int(max(0.0, 8.0 - latest.sleep_hours) * 4)
    score += latest.isolation // 2
    score = max(0, min(100, score))

    if score < 30:
        band = "low"
    elif score < 55:
        band = "elevated"
    elif score < 75:
        band = "moderate"
    else:
        band = "high"

    reflections = {
        "low": "You’re staying steady. Consider noting what helped today.",
        "elevated": "Small shifts matter. A brief walk or call might help.",
        "moderate": "It’s okay to pause. Try grounding with 3 slow breaths.",
        "high": "You deserve immediate care. Safety first.",
    }
    crisis_msg = (
        "If you are in danger or thinking about harming yourself, contact local "
        "emergency services or a trusted support line."
    )
    footer = (
        crisis_msg if band == "high" else "This is supportive information only and not a diagnosis."
    )
    return score, reflections[band], footer


def get_rate_key(request: Request) -> str:
    # Use IP/UA only to derive an anon hash for rate limiting. Do not log or expose.
    ip = request.client.host if request.client else "0.0.0.0"
    ua = request.headers.get("user-agent", "unknown")
    return anon_key(ip, ua)


<<<<<<< HEAD
app = FastAPI(
    title="Single Compassionate Loop API",
    version="0.0.1",
    description="API for compassionate mental health check-ins and consent management",
)
=======
class TroubleshootConfig(TypedDict):
    identified_issue: str
    steps: List[TroubleshootStep]
    additional_resources: List[str]


def generate_troubleshoot_steps(
    issue_type: str, error_message: Optional[str] = None
) -> TroubleshootResponse:
    """
    Generate structured troubleshooting steps for common issues.
    Privacy-first: no user data is logged, only issue types and structured responses.
    """
    # Normalize issue type for matching
    normalized_issue = issue_type.lower().strip()

    # Define troubleshooting knowledge base
    troubleshoot_db: Dict[str, TroubleshootConfig] = {
        "login": {
            "identified_issue": "Authentication or login difficulties",
            "steps": [
                TroubleshootStep(
                    step_number=1,
                    title="Verify credentials",
                    description="Check username and password",
                    action="Re-enter login credentials carefully",
                ),
                TroubleshootStep(
                    step_number=2,
                    title="Clear browser cache",
                    description="Browser data may be corrupted",
                    action="Clear cache and cookies for this site",
                ),
                TroubleshootStep(
                    step_number=3,
                    title="Try different browser",
                    description="Browser-specific issues may occur",
                    action="Use Chrome, Firefox, or Safari",
                ),
                TroubleshootStep(
                    step_number=4,
                    title="Check internet connection",
                    description="Verify network connectivity",
                    action="Test with other websites",
                ),
            ],
            "additional_resources": [
                "Password reset link available on login page",
                "Contact support if issues persist",
            ],
        },
        "check-in": {
            "identified_issue": "Issues with submitting or viewing check-ins",
            "steps": [
                TroubleshootStep(
                    step_number=1,
                    title="Validate input data",
                    description="Check all required fields are filled",
                    action="Ensure all values are within expected ranges",
                ),
                TroubleshootStep(
                    step_number=2,
                    title="Check rate limits",
                    description="Too many requests may be blocked",
                    action="Wait a few seconds before retrying",
                ),
                TroubleshootStep(
                    step_number=3,
                    title="Refresh the page",
                    description="Clear any temporary state issues",
                    action="Reload the page and try again",
                ),
                TroubleshootStep(
                    step_number=4,
                    title="Verify consent status",
                    description="Check if consent has been given",
                    action="Complete consent process if required",
                ),
            ],
            "additional_resources": [
                "Check-in requires 3 submissions before scoring",
                "Contact support for persistent issues",
            ],
        },
        "consent": {
            "identified_issue": "Problems with consent management",
            "steps": [
                TroubleshootStep(
                    step_number=1,
                    title="Review terms",
                    description="Ensure you understand the consent terms",
                    action="Read the terms and conditions carefully",
                ),
                TroubleshootStep(
                    step_number=2,
                    title="Check required fields",
                    description="All consent fields must be completed",
                    action="Verify user ID and terms version are provided",
                ),
                TroubleshootStep(
                    step_number=3,
                    title="Refresh consent status",
                    description="Check current consent state",
                    action="Use the consent lookup endpoint",
                ),
                TroubleshootStep(
                    step_number=4,
                    title="Re-submit consent",
                    description="Clear and resubmit consent data",
                    action="Submit new consent with correct information",
                ),
            ],
            "additional_resources": [
                "Consent can be updated at any time",
                "Terms version must match current system version",
            ],
        },
        "network": {
            "identified_issue": "Network connectivity or API communication issues",
            "steps": [
                TroubleshootStep(
                    step_number=1,
                    title="Check internet connection",
                    description="Verify basic connectivity",
                    action="Test internet access with other sites",
                ),
                TroubleshootStep(
                    step_number=2,
                    title="Try different network",
                    description="Switch networks if possible",
                    action="Use mobile data or different WiFi",
                ),
                TroubleshootStep(
                    step_number=3,
                    title="Check service status",
                    description="Verify API availability",
                    action="Check system status page or contact support",
                ),
                TroubleshootStep(
                    step_number=4,
                    title="Review request format",
                    description="Ensure API calls are properly formatted",
                    action="Verify request headers and data structure",
                ),
            ],
            "additional_resources": [
                "API documentation available for developers",
                "Service status updates posted on status page",
            ],
        },
    }

    # Find matching issue type or provide generic response
    config: TroubleshootConfig
    if normalized_issue in troubleshoot_db:
        config = troubleshoot_db[normalized_issue]
    elif any(key in normalized_issue for key in troubleshoot_db.keys()):
        # Partial match - find the best match
        best_match = next(
            (key for key in troubleshoot_db.keys() if key in normalized_issue), "login"
        )
        config = troubleshoot_db[best_match]
    else:
        # Generic troubleshooting steps for unknown issues
        config = {
            "identified_issue": "General technical difficulties",
            "steps": [
                TroubleshootStep(
                    step_number=1,
                    title="Refresh the page",
                    description="Clear temporary browser state",
                    action="Reload the current page",
                ),
                TroubleshootStep(
                    step_number=2,
                    title="Clear browser cache",
                    description="Remove stored data that may be corrupted",
                    action="Clear cache and cookies",
                ),
                TroubleshootStep(
                    step_number=3,
                    title="Try different browser",
                    description="Browser compatibility issues",
                    action="Use a different web browser",
                ),
                TroubleshootStep(
                    step_number=4,
                    title="Check system requirements",
                    description="Verify browser and system compatibility",
                    action="Ensure using supported browser version",
                ),
                TroubleshootStep(
                    step_number=5,
                    title="Contact support",
                    description="Get personalized assistance",
                    action="Provide specific error details to support team",
                ),
            ],
            "additional_resources": [
                "System requirements documentation available",
                "Support available during business hours",
            ],
        }

    return TroubleshootResponse(
        issue_type=issue_type,
        identified_issue=config["identified_issue"],
        steps=config["steps"],
        additional_resources=config["additional_resources"],
    )


app = FastAPI(title="Single Compassionate Loop API", version="0.0.1")
>>>>>>> 200bd52e


@app.middleware("http")
async def rate_limit_middleware(
    request: Request,
    call_next: Callable[[Request], Awaitable[StarletteResponse]],
) -> StarletteResponse:
    # Rate limit ONLY POST /check-in
    if request.method.upper() == "POST" and request.url.path == "/check-in":
        key = get_rate_key(request)
        if not RATE_LIMIT.allow(key):
            logger.info("rate_limited")
            return create_error_response(
                error_type="rate-limit",
                title="Rate Limit Exceeded",
                detail="Maximum 5 check-ins per 10 seconds allowed",
                code="E_RATE_LIMITED",
                status_code=status.HTTP_429_TOO_MANY_REQUESTS,
<<<<<<< HEAD
                content={
                    "detail": "rate_limited",
                    "message": "Too many requests. Please wait before retrying.",
                    "retry_after_seconds": 10,
                    "limit": "5 requests per 10 seconds",
                    "troubleshooting": (
                        "Space out check-in submissions or implement exponential backoff"
                    ),
                },
=======
>>>>>>> 200bd52e
            )
    response = await call_next(request)
    return response


@app.get("/healthz")
async def healthz() -> PlainTextResponse:
    return PlainTextResponse("ok")


@app.get("/readyz")
async def readyz() -> JSONResponse:
    return JSONResponse({"ok": True, "uptime_s": int(time.time() - APP_START_TS)})


@app.get("/metrics")
async def metrics() -> PlainTextResponse:
    # Minimal metrics, no high-cardinality labels, no IP/UA exposure.
    lines = [
        "# HELP app_uptime_seconds Application uptime in seconds",
        "# TYPE app_uptime_seconds gauge",
        f"app_uptime_seconds {int(time.time() - APP_START_TS)}",
        "# HELP app_checkins_total Total check-ins received",
        "# TYPE app_checkins_total counter",
        f"app_checkins_total {sum(len(v) for v in CHECKINS.values())}",
    ]
    return PlainTextResponse("\n".join(lines))


<<<<<<< HEAD
@app.get("/help")
async def help_endpoint() -> JSONResponse:
    """Provide API usage information and troubleshooting guidance."""
    return JSONResponse(
        {
            "api_info": {
                "title": "Single Compassionate Loop API",
                "version": "0.0.1",
                "description": (
                    "API for compassionate mental health check-ins and consent management"
                ),
            },
            "endpoints": {
                "health_checks": {
                    "GET /healthz": "Basic health check - returns 'ok'",
                    "GET /readyz": "Readiness check with uptime",
                    "GET /metrics": "Prometheus-style metrics",
                },
                "consent_management": {
                    "POST /consents": "Submit user consent",
                    "GET /consents/{user_id}": "Retrieve consent record",
                },
                "check_ins": {"POST /check-in": "Submit check-in data (rate limited: 5/10s)"},
            },
            "common_errors": {
                "HTTP_429": "Rate limited - wait 10 seconds before retry",
                "HTTP_422": "Validation error - check request format",
                "HTTP_404": "Resource not found - verify user_id exists",
                "insufficient_data": "Need 3+ check-ins for scoring",
            },
            "troubleshooting": {
                "documentation": "/docs/troubleshooting.md",
                "api_docs": "/docs (Swagger UI)",
                "test_connectivity": "curl http://127.0.0.1:8000/healthz",
            },
        }
    )


@app.exception_handler(ValidationError)
async def validation_exception_handler(request: Request, exc: ValidationError):
    """Enhanced validation error handling with troubleshooting hints."""
    logger.info(f"validation_error path={request.url.path}")
    return JSONResponse(
        status_code=422,
        content={
            "detail": "Validation failed",
            "errors": exc.errors(),
            "troubleshooting": {
                "check_required_fields": "Ensure all required fields are present",
                "verify_data_types": "Check that field types match expectations",
                "api_help": "/help for endpoint documentation",
            },
        },
=======
@app.get("/help", response_model=HelpResponse)
async def help_endpoint() -> HelpResponse:
    """
    Provides comprehensive API help, troubleshooting information, and documentation links.
    """
    endpoints = [
        HelpEndpoint(
            name="POST /check-in",
            description="Submit mental health check-in data and receive risk scoring",
            url="https://docs.recoveryos.org/api/check-in",
            status_codes=["200", "400", "422", "429"],
        ),
        HelpEndpoint(
            name="POST /consents",
            description="Record user consent for data processing",
            url="https://docs.recoveryos.org/api/consents",
            status_codes=["200", "400"],
        ),
        HelpEndpoint(
            name="GET /consents/{user_id}",
            description="Retrieve consent record for a specific user",
            url="https://docs.recoveryos.org/api/consents",
            status_codes=["200", "404"],
        ),
        HelpEndpoint(
            name="GET /healthz",
            description="Health check endpoint for monitoring",
            url="https://docs.recoveryos.org/api/health",
            status_codes=["200"],
        ),
        HelpEndpoint(
            name="GET /readyz",
            description="Readiness check with system status",
            url="https://docs.recoveryos.org/api/health",
            status_codes=["200"],
        ),
        HelpEndpoint(
            name="GET /metrics",
            description="Prometheus-compatible metrics endpoint",
            url="https://docs.recoveryos.org/api/metrics",
            status_codes=["200"],
        ),
    ]

    error_types = {
        "validation": "https://docs.recoveryos.org/api/validation-errors",
        "business-rule": "https://docs.recoveryos.org/api/business-logic-errors",
        "rate-limit": "https://docs.recoveryos.org/api/rate-limiting",
        "not-found": "https://docs.recoveryos.org/api/not-found-errors",
        "authorization": "https://docs.recoveryos.org/api/authorization-errors",
    }

    troubleshooting = {
        "rate_limited": (
            "If you're hitting rate limits, wait 10 seconds between check-in requests. "
            "Each client is limited to 5 requests per 10-second window."
        ),
        "insufficient_data": (
            "Risk scoring requires at least 3 check-ins. "
            "Continue submitting check-ins to receive meaningful risk assessment."
        ),
        "validation_failed": (
            "Check that all required fields are present and within valid ranges. "
            "See endpoint documentation for field specifications."
        ),
        "consent_not_found": (
            "Ensure a consent record has been created before attempting to retrieve it."
        ),
        "high_risk_response": (
            "High-risk responses include crisis messaging. "
            "If you're in danger, contact emergency services immediately."
        ),
    }

    return HelpResponse(
        api_version="0.0.1",
        documentation_url="https://docs.recoveryos.org/api",
        support_contact="support@recoveryos.org",
        endpoints=endpoints,
        error_types=error_types,
        troubleshooting=troubleshooting,
>>>>>>> 200bd52e
    )


@app.post("/consents", response_model=ConsentRecord)
async def post_consents(payload: ConsentPayload) -> ConsentRecord:
    rec = ConsentRecord(
        user_id=payload.user_id,
        terms_version=payload.terms_version,
        accepted=payload.accepted,
        recorded_at=iso_now(),
    )
    CONSENTS[payload.user_id] = rec
    logger.info("consent_recorded")
    return rec


@app.get("/consents/{user_id}", response_model=ConsentRecord)
async def get_consents(user_id: str):
    if not user_id.strip():
        logger.info("invalid_user_id_empty")
        return JSONResponse(
            status_code=400,
            content={
                "detail": "invalid_user_id",
                "message": "user_id cannot be empty",
                "troubleshooting": "Provide a valid non-empty user_id",
            },
        )

    c = CONSENTS.get(user_id)
    if not c:
<<<<<<< HEAD
        logger.info("consent_not_found user_id_redacted")
        return {
            "detail": "not_found",
            "message": "No consent record found for user",
            "troubleshooting": "Submit consent via POST /consents first",
        }
=======
        return create_error_response(
            error_type="not-found",
            title="Consent Record Not Found",
            detail="No consent record found for user ID",
            code="E_CONSENT_NOT_FOUND",
            status_code=404,
        )
>>>>>>> 200bd52e
    return c


@app.post("/check-in", response_model=CheckInResponse)
async def check_in(payload: CheckIn, response: Response) -> CheckInResponse:
    CHECKINS[payload.user_id].append(payload)
    history = CHECKINS[payload.user_id]
    if len(history) < 3:
        logger.info("insufficient_data")
        return CheckInResponse(
            state="insufficient_data",
            band=None,
            score=None,
            reflection=(
                f"You have submitted {len(history)} check-in(s). "
                f"Please submit {3 - len(history)} more to receive "
                f"personalized scoring and feedback."
            ),
            footer="Keep checking in - your data helps us provide better support.",
        )

    score, reflection, footer = v0_score(history)
    band: Literal["low", "elevated", "moderate", "high"]
    if score < 30:
        band = "low"
    elif score < 55:
        band = "elevated"
    elif score < 75:
        band = "moderate"
    else:
        band = "high"

    # Redacted, band/score only; never log user-provided fields or identifiers.
    logger.info(
        "check_in_scored %s",
        json.dumps({"user": "redacted", "band": band, "score": score}, separators=(",", ":")),
    )
    return CheckInResponse(
        state="ok",
        band=band,
        score=score,
        reflection=reflection,
        footer=footer,
    )


@app.post("/troubleshoot", response_model=TroubleshootResponse)
async def troubleshoot(payload: TroubleshootPayload) -> TroubleshootResponse:
    """
    Provide structured troubleshooting steps for common issues.
    Privacy-first: logs only issue type categories, never user data.
    """
    try:
        # Generate troubleshooting response
        response = generate_troubleshoot_steps(payload.issue_type, payload.error_message)

        # Privacy-safe logging: log only sanitized issue type and step count
        issue_category = payload.issue_type.lower().strip()[:20]  # Truncate for logging
        logger.info(
            "troubleshoot_requested %s",
            json.dumps(
                {
                    "issue_category": issue_category,
                    "steps_provided": len(response.steps),
                    "has_error_msg": payload.error_message is not None,
                    "has_context": payload.user_context is not None,
                },
                separators=(",", ":"),
            ),
        )

        return response

    except Exception as e:
        # Enhanced logging for debugging unexpected behaviors
        logger.error(
            "troubleshoot_error %s",
            json.dumps(
                {
                    "issue_category": payload.issue_type.lower().strip()[:20],
                    "error_type": type(e).__name__,
                    "has_error_msg": payload.error_message is not None,
                    "error_msg_length": len(payload.error_message) if payload.error_message else 0,
                },
                separators=(",", ":"),
            ),
        )

        # Return generic fallback response
        return TroubleshootResponse(
            issue_type=payload.issue_type,
            identified_issue="Technical difficulties encountered",
            steps=[
                TroubleshootStep(
                    step_number=1,
                    title="Refresh and retry",
                    description="Clear current state and try again",
                    action="Reload the page and resubmit",
                ),
                TroubleshootStep(
                    step_number=2,
                    title="Contact support",
                    description="Get assistance with technical issues",
                    action="Provide error details to support team",
                ),
            ],
            additional_resources=["Support available during business hours"],
        )<|MERGE_RESOLUTION|>--- conflicted
+++ resolved
@@ -12,7 +12,7 @@
 
 from fastapi import FastAPI, Request, Response, status
 from fastapi.responses import JSONResponse, PlainTextResponse
-from pydantic import BaseModel, Field, ValidationError
+from pydantic import BaseModel, Field
 from starlette.responses import Response as StarletteResponse
 
 APP_START_TS = time.time()
@@ -260,13 +260,6 @@
     return anon_key(ip, ua)
 
 
-<<<<<<< HEAD
-app = FastAPI(
-    title="Single Compassionate Loop API",
-    version="0.0.1",
-    description="API for compassionate mental health check-ins and consent management",
-)
-=======
 class TroubleshootConfig(TypedDict):
     identified_issue: str
     steps: List[TroubleshootStep]
@@ -480,7 +473,6 @@
 
 
 app = FastAPI(title="Single Compassionate Loop API", version="0.0.1")
->>>>>>> 200bd52e
 
 
 @app.middleware("http")
@@ -499,18 +491,6 @@
                 detail="Maximum 5 check-ins per 10 seconds allowed",
                 code="E_RATE_LIMITED",
                 status_code=status.HTTP_429_TOO_MANY_REQUESTS,
-<<<<<<< HEAD
-                content={
-                    "detail": "rate_limited",
-                    "message": "Too many requests. Please wait before retrying.",
-                    "retry_after_seconds": 10,
-                    "limit": "5 requests per 10 seconds",
-                    "troubleshooting": (
-                        "Space out check-in submissions or implement exponential backoff"
-                    ),
-                },
-=======
->>>>>>> 200bd52e
             )
     response = await call_next(request)
     return response
@@ -540,62 +520,6 @@
     return PlainTextResponse("\n".join(lines))
 
 
-<<<<<<< HEAD
-@app.get("/help")
-async def help_endpoint() -> JSONResponse:
-    """Provide API usage information and troubleshooting guidance."""
-    return JSONResponse(
-        {
-            "api_info": {
-                "title": "Single Compassionate Loop API",
-                "version": "0.0.1",
-                "description": (
-                    "API for compassionate mental health check-ins and consent management"
-                ),
-            },
-            "endpoints": {
-                "health_checks": {
-                    "GET /healthz": "Basic health check - returns 'ok'",
-                    "GET /readyz": "Readiness check with uptime",
-                    "GET /metrics": "Prometheus-style metrics",
-                },
-                "consent_management": {
-                    "POST /consents": "Submit user consent",
-                    "GET /consents/{user_id}": "Retrieve consent record",
-                },
-                "check_ins": {"POST /check-in": "Submit check-in data (rate limited: 5/10s)"},
-            },
-            "common_errors": {
-                "HTTP_429": "Rate limited - wait 10 seconds before retry",
-                "HTTP_422": "Validation error - check request format",
-                "HTTP_404": "Resource not found - verify user_id exists",
-                "insufficient_data": "Need 3+ check-ins for scoring",
-            },
-            "troubleshooting": {
-                "documentation": "/docs/troubleshooting.md",
-                "api_docs": "/docs (Swagger UI)",
-                "test_connectivity": "curl http://127.0.0.1:8000/healthz",
-            },
-        }
-    )
-
-
-@app.exception_handler(ValidationError)
-async def validation_exception_handler(request: Request, exc: ValidationError):
-    """Enhanced validation error handling with troubleshooting hints."""
-    logger.info(f"validation_error path={request.url.path}")
-    return JSONResponse(
-        status_code=422,
-        content={
-            "detail": "Validation failed",
-            "errors": exc.errors(),
-            "troubleshooting": {
-                "check_required_fields": "Ensure all required fields are present",
-                "verify_data_types": "Check that field types match expectations",
-                "api_help": "/help for endpoint documentation",
-            },
-        },
-=======
 @app.get("/help", response_model=HelpResponse)
 async def help_endpoint() -> HelpResponse:
     """
@@ -677,7 +601,6 @@
         endpoints=endpoints,
         error_types=error_types,
         troubleshooting=troubleshooting,
->>>>>>> 200bd52e
     )
 
 
@@ -696,27 +619,8 @@
 
 @app.get("/consents/{user_id}", response_model=ConsentRecord)
 async def get_consents(user_id: str):
-    if not user_id.strip():
-        logger.info("invalid_user_id_empty")
-        return JSONResponse(
-            status_code=400,
-            content={
-                "detail": "invalid_user_id",
-                "message": "user_id cannot be empty",
-                "troubleshooting": "Provide a valid non-empty user_id",
-            },
-        )
-
     c = CONSENTS.get(user_id)
     if not c:
-<<<<<<< HEAD
-        logger.info("consent_not_found user_id_redacted")
-        return {
-            "detail": "not_found",
-            "message": "No consent record found for user",
-            "troubleshooting": "Submit consent via POST /consents first",
-        }
-=======
         return create_error_response(
             error_type="not-found",
             title="Consent Record Not Found",
@@ -724,7 +628,6 @@
             code="E_CONSENT_NOT_FOUND",
             status_code=404,
         )
->>>>>>> 200bd52e
     return c
 
 
@@ -734,17 +637,7 @@
     history = CHECKINS[payload.user_id]
     if len(history) < 3:
         logger.info("insufficient_data")
-        return CheckInResponse(
-            state="insufficient_data",
-            band=None,
-            score=None,
-            reflection=(
-                f"You have submitted {len(history)} check-in(s). "
-                f"Please submit {3 - len(history)} more to receive "
-                f"personalized scoring and feedback."
-            ),
-            footer="Keep checking in - your data helps us provide better support.",
-        )
+        return CheckInResponse(state="insufficient_data")
 
     score, reflection, footer = v0_score(history)
     band: Literal["low", "elevated", "moderate", "high"]
