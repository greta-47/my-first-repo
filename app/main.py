from __future__ import annotations

import hashlib
import json
import logging
import os
import time
from collections import defaultdict, deque
from dataclasses import dataclass
from datetime import datetime, timezone
from typing import Deque, Dict, List, Literal, Optional, Tuple

from fastapi import FastAPI, Request, Response, status
from fastapi.responses import JSONResponse, PlainTextResponse
from pydantic import BaseModel, Field

APP_START_TS = time.time()


def iso_now() -> str:
    return datetime.now(timezone.utc).isoformat()


# -----------------------------
# Secure, PHI/PII-safe logging
# -----------------------------

# Optional (OFF by default): route exception stacks to Sentry WITHOUT leaking them into JSON logs.
SENTRY_DSN = os.getenv("SENTRY_DSN")
LOG_STACKS_TO_SENTRY = os.getenv("LOG_STACKS_TO_SENTRY", "false").lower() == "true"
if SENTRY_DSN and LOG_STACKS_TO_SENTRY:
    try:
        import sentry_sdk  # type: ignore

        # Keep lightweight: no performance tracing; error-only.
        sentry_sdk.init(dsn=SENTRY_DSN, traces_sample_rate=0.0)
    except Exception:
        # Never let observability break the app.
        pass


class JsonFormatter(logging.Formatter):
    """
    Security-hardened JSON log formatter.
    - Emits compact JSON with ts/level/logger/msg.
    - Intentionally omits stack traces/exception text (exc_info) to prevent PHI/PII leakage.
    - If stack capture is needed, enable Sentry via env (see flags above).
    """

    def format(self, record: logging.LogRecord) -> str:
        payload = {
            "ts": datetime.fromtimestamp(record.created, tz=timezone.utc).isoformat(),
            "level": record.levelname,
            "logger": record.name,
            "msg": record.getMessage(),
        }
        # DO NOT serialize record.exc_info or "Traceback" text into structured logs.
        return json.dumps(payload, separators=(",", ":"))


# -----------------------------
# Secure, PHI/PII-safe logging
# -----------------------------

# Optional (OFF by default): route exception stacks to Sentry WITHOUT leaking them into JSON logs.
SENTRY_DSN = os.getenv("SENTRY_DSN")
LOG_STACKS_TO_SENTRY = os.getenv("LOG_STACKS_TO_SENTRY", "false").lower() == "true"
if SENTRY_DSN and LOG_STACKS_TO_SENTRY:
    try:
        import sentry_sdk  # type: ignore[import-untyped]

        # Keep lightweight: no performance tracing; error-only.
        sentry_sdk.init(dsn=SENTRY_DSN, traces_sample_rate=0.0)
    except ImportError:
        # Never let observability break the app.
        pass


logger = logging.getLogger("app")
_handler = logging.StreamHandler()
_handler.setFormatter(JsonFormatter())
logger.setLevel(logging.INFO)
logger.handlers = [_handler]

<<<<<<< HEAD
# Note: we intentionally do NOT touch Uvicorn access logs here;
# ensure deployment config avoids IP/UA in sinks.
=======
# Note: we intentionally do NOT touch Uvicorn access logs here; ensure deployment
# config avoids IP/UA in sinks.
>>>>>>> e70b7ae0


@dataclass
class RateLimitConfig:
    capacity: int = 5
    window_seconds: int = 10


class InMemoryRateLimiter:
    def __init__(self, cfg: RateLimitConfig) -> None:
        self.cfg = cfg
        self.hits: Dict[str, Deque[float]] = defaultdict(deque)

    def allow(self, key: str, now: Optional[float] = None) -> bool:
        now = now or time.time()
        dq = self.hits[key]
        cutoff = now - self.cfg.window_seconds
        while dq and dq[0] < cutoff:
            dq.popleft()
        if len(dq) >= self.cfg.capacity:
            return False
        dq.append(now)
        return True


RATE_LIMIT = InMemoryRateLimiter(RateLimitConfig())
CONSENTS: Dict[str, "ConsentRecord"] = {}
CHECKINS: Dict[str, List["CheckIn"]] = defaultdict(list)


def anon_key(ip: str, ua: str) -> str:
    """
    Derive an anonymous, deterministic rate-limit key from IP/UA **without** logging them.
    Inputs are never logged or returned; only a hash is kept in-memory.
    """
    h = hashlib.sha256()
    h.update(ip.encode("utf-8"))
    h.update(b"|")
    h.update(ua.encode("utf-8"))
    return h.hexdigest()


class ConsentPayload(BaseModel):
    user_id: str = Field(min_length=1)
    terms_version: str = Field(min_length=1)
    accepted: bool


class ConsentRecord(BaseModel):
    user_id: str
    terms_version: str
    accepted: bool
    recorded_at: str


class CheckIn(BaseModel):
    user_id: str = Field(min_length=1)
    adherence: int = Field(ge=0, le=100)
    mood_trend: int = Field(ge=-10, le=10)
    cravings: int = Field(ge=0, le=100)
    sleep_hours: float = Field(ge=0, le=24)
    isolation: int = Field(ge=0, le=100)
    ts: str = Field(default_factory=iso_now)


class CheckInResponse(BaseModel):
    state: Literal["ok", "insufficient_data"]
    band: Optional[Literal["low", "elevated", "moderate", "high"]] = None
    score: Optional[int] = None
    reflection: Optional[str] = None
    footer: Optional[str] = None


def v0_score(checkins: List[CheckIn]) -> Tuple[int, str, str]:
    latest = checkins[-1]
    score = 0
    score += max(0, 100 - latest.adherence) // 4
    score += max(0, -latest.mood_trend) * 3
    score += latest.cravings // 3
    score += int(max(0.0, 8.0 - latest.sleep_hours) * 4)
    score += latest.isolation // 2
    score = max(0, min(100, score))

    if score < 30:
        band = "low"
    elif score < 55:
        band = "elevated"
    elif score < 75:
        band = "moderate"
    else:
        band = "high"

    reflections = {
        "low": "You’re staying steady. Consider noting what helped today.",
        "elevated": "Small shifts matter. A brief walk or call might help.",
        "moderate": "It’s okay to pause. Try grounding with 3 slow breaths.",
        "high": "You deserve immediate care. Safety first.",
    }
    crisis_msg = (
        "If you are in danger or thinking about harming yourself, contact local "
        "emergency services or a trusted support line."
    )
    footer = (
        crisis_msg if band == "high" else "This is supportive information only and not a diagnosis."
    )
    return score, reflections[band], footer


def get_rate_key(request: Request) -> str:
    # Use IP/UA only to derive an anon hash for rate limiting. Do not log or expose.
    ip = request.client.host if request.client else "0.0.0.0"
    ua = request.headers.get("user-agent", "unknown")
    return anon_key(ip, ua)


app = FastAPI(title="Single Compassionate Loop API", version="0.0.1")


@app.middleware("http")
async def rate_limit_middleware(request: Request, call_next):
    # Rate limit ONLY POST /check-in
    if request.method.upper() == "POST" and request.url.path == "/check-in":
        key = get_rate_key(request)
        if not RATE_LIMIT.allow(key):
            logger.info("rate_limited")
            return JSONResponse(
                status_code=status.HTTP_429_TOO_MANY_REQUESTS,
                content={"detail": "rate_limited"},
            )
    response = await call_next(request)
    return response


@app.get("/healthz")
async def healthz() -> PlainTextResponse:
    return PlainTextResponse("ok")


@app.get("/readyz")
async def readyz() -> JSONResponse:
    return JSONResponse({"ok": True, "uptime_s": int(time.time() - APP_START_TS)})


@app.get("/metrics")
async def metrics() -> PlainTextResponse:
    # Minimal metrics, no high-cardinality labels, no IP/UA exposure.
    lines = [
        "# HELP app_uptime_seconds Application uptime in seconds",
        "# TYPE app_uptime_seconds gauge",
        f"app_uptime_seconds {int(time.time() - APP_START_TS)}",
        "# HELP app_checkins_total Total check-ins received",
        "# TYPE app_checkins_total counter",
        f"app_checkins_total {sum(len(v) for v in CHECKINS.values())}",
    ]
    return PlainTextResponse("\n".join(lines))


@app.post("/consents", response_model=ConsentRecord)
async def post_consents(payload: ConsentPayload) -> ConsentRecord:
    rec = ConsentRecord(
        user_id=payload.user_id,
        terms_version=payload.terms_version,
        accepted=payload.accepted,
        recorded_at=iso_now(),
    )
    CONSENTS[payload.user_id] = rec
    logger.info("consent_recorded")
    return rec


@app.get("/consents/{user_id}", response_model=ConsentRecord | Dict[str, str])
async def get_consents(user_id: str):
    c = CONSENTS.get(user_id)
    if not c:
        return {"detail": "not_found"}
    return c


@app.post("/check-in", response_model=CheckInResponse)
async def check_in(payload: CheckIn, response: Response) -> CheckInResponse:
    CHECKINS[payload.user_id].append(payload)
    history = CHECKINS[payload.user_id]
    if len(history) < 3:
        logger.info("insufficient_data")
        return CheckInResponse(state="insufficient_data")

    score, reflection, footer = v0_score(history)
    band: Literal["low", "elevated", "moderate", "high"]
    if score < 30:
        band = "low"
    elif score < 55:
        band = "elevated"
    elif score < 75:
        band = "moderate"
    else:
        band = "high"

    # Redacted, band/score only; never log user-provided fields or identifiers.
    logger.info(
        "check_in_scored %s",
        json.dumps({"user": "redacted", "band": band, "score": score}, separators=(",", ":")),
    )
    return CheckInResponse(
        state="ok",
        band=band,
        score=score,
        reflection=reflection,
        footer=footer,
    )<|MERGE_RESOLUTION|>--- conflicted
+++ resolved
@@ -30,11 +30,11 @@
 LOG_STACKS_TO_SENTRY = os.getenv("LOG_STACKS_TO_SENTRY", "false").lower() == "true"
 if SENTRY_DSN and LOG_STACKS_TO_SENTRY:
     try:
-        import sentry_sdk  # type: ignore
+        import sentry_sdk  # type: ignore[import-untyped]
 
         # Keep lightweight: no performance tracing; error-only.
         sentry_sdk.init(dsn=SENTRY_DSN, traces_sample_rate=0.0)
-    except Exception:
+    except ImportError:
         # Never let observability break the app.
         pass
 
@@ -58,37 +58,14 @@
         return json.dumps(payload, separators=(",", ":"))
 
 
-# -----------------------------
-# Secure, PHI/PII-safe logging
-# -----------------------------
-
-# Optional (OFF by default): route exception stacks to Sentry WITHOUT leaking them into JSON logs.
-SENTRY_DSN = os.getenv("SENTRY_DSN")
-LOG_STACKS_TO_SENTRY = os.getenv("LOG_STACKS_TO_SENTRY", "false").lower() == "true"
-if SENTRY_DSN and LOG_STACKS_TO_SENTRY:
-    try:
-        import sentry_sdk  # type: ignore[import-untyped]
-
-        # Keep lightweight: no performance tracing; error-only.
-        sentry_sdk.init(dsn=SENTRY_DSN, traces_sample_rate=0.0)
-    except ImportError:
-        # Never let observability break the app.
-        pass
-
-
 logger = logging.getLogger("app")
 _handler = logging.StreamHandler()
 _handler.setFormatter(JsonFormatter())
 logger.setLevel(logging.INFO)
 logger.handlers = [_handler]
 
-<<<<<<< HEAD
 # Note: we intentionally do NOT touch Uvicorn access logs here;
 # ensure deployment config avoids IP/UA in sinks.
-=======
-# Note: we intentionally do NOT touch Uvicorn access logs here; ensure deployment
-# config avoids IP/UA in sinks.
->>>>>>> e70b7ae0
 
 
 @dataclass
