--- conflicted
+++ resolved
@@ -64,13 +64,8 @@
 logger.setLevel(logging.INFO)
 logger.handlers = [_handler]
 
-<<<<<<< HEAD
-# Note: we intentionally do NOT touch Uvicorn access logs here; ensure deployment config avoids
-# IP/UA in sinks.
-=======
-# Note: we intentionally do NOT touch Uvicorn access logs here;
-# Ensure deployment config avoids IP/UA in sinks.
->>>>>>> ab96dceb
+# Note: we intentionally do NOT touch Uvicorn access logs here; ensure deployment
+# config avoids IP/UA in sinks.
 
 
 @dataclass
