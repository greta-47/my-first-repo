from __future__ import annotations

import hashlib
import json
import logging
import shutil
import subprocess
import time
from collections import defaultdict, deque
from contextlib import asynccontextmanager
from dataclasses import dataclass
from datetime import datetime, timezone
from typing import (
    Awaitable,
    Callable,
    Deque,
    Dict,
    Generator,
    List,
    Literal,
    Optional,
    Tuple,
    TypedDict,
)

from fastapi import Depends, FastAPI, Request, Response, status
from fastapi.responses import JSONResponse, PlainTextResponse
from pydantic import BaseModel, Field
from sqlalchemy import func, insert, select
from sqlalchemy.orm import Session
from starlette.responses import Response as StarletteResponse

<<<<<<< HEAD
from app.agents import AgentOrchestrator
from app.database import SessionLocal, checkins_table, consents_table, create_tables, engine
from app.patterns_analyst import CheckInData
=======
from app.database import SessionLocal, checkins_table, consents_table, create_tables
>>>>>>> ba191180
from app.settings import settings
from app.users import router as users_router

try:
    from opentelemetry import trace
    from opentelemetry.exporter.otlp.proto.grpc.trace_exporter import OTLPSpanExporter
    from opentelemetry.instrumentation.fastapi import FastAPIInstrumentor
    from opentelemetry.sdk.resources import Resource
    from opentelemetry.sdk.trace import TracerProvider
    from opentelemetry.sdk.trace.export import BatchSpanProcessor

    OTEL_AVAILABLE = True
except ImportError:
    OTEL_AVAILABLE = False

APP_START_TS = time.time()

MAX_ERROR_MESSAGE_LENGTH = 100


def iso_now() -> str:
    return datetime.now(timezone.utc).isoformat()


if settings.sentry_dsn and settings.log_stacks_to_sentry:
    try:
        import sentry_sdk  # type: ignore[import-untyped]

        sentry_sdk.init(dsn=settings.sentry_dsn.get_secret_value(), traces_sample_rate=0.0)  # type: ignore
    except Exception:
        pass


class JsonFormatter(logging.Formatter):
    """
    Security-hardened JSON log formatter.
    - Emits compact JSON with ts/level/logger/msg.
    - Intentionally omits stack traces/exception text (exc_info) to prevent PHI/PII leakage.
    - If stack capture is needed, enable Sentry via env (see flags above).
    """

    def format(self, record: logging.LogRecord) -> str:
        payload = {
            "ts": datetime.fromtimestamp(record.created, tz=timezone.utc).isoformat(),
            "level": record.levelname,
            "logger": record.name,
            "msg": record.getMessage(),
        }
        # DO NOT serialize record.exc_info or "Traceback" text into structured logs.
        return json.dumps(payload, separators=(",", ":"))


logger = logging.getLogger("app")
_handler = logging.StreamHandler()
_handler.setFormatter(JsonFormatter())
logger.setLevel(logging.INFO)
logger.handlers = [_handler]

# Note: we intentionally do NOT touch Uvicorn access logs here;
# Ensure deployment config avoids IP/UA in sinks.


@dataclass
class RateLimitConfig:
    capacity: int = 5
    window_seconds: int = 10


class InMemoryRateLimiter:
    def __init__(self, cfg: RateLimitConfig) -> None:
        self.cfg = cfg
        self.hits: Dict[str, Deque[float]] = defaultdict(deque)

    def allow(self, key: str, now: Optional[float] = None) -> bool:
        now = now or time.time()
        dq = self.hits[key]
        cutoff = now - self.cfg.window_seconds
        while dq and dq[0] < cutoff:
            dq.popleft()
        if len(dq) >= self.cfg.capacity:
            return False
        dq.append(now)
        return True


RATE_LIMIT = InMemoryRateLimiter(RateLimitConfig())


def get_db() -> Generator[Session, None, None]:
    db = SessionLocal()
    try:
        yield db
    finally:
        db.close()


def anon_key(ip: str, ua: str) -> str:
    """
    Derive an anonymous, deterministic rate-limit key from IP/UA **without** logging them.
    Inputs are never logged or returned; only a hash is kept in-memory.
    """
    h = hashlib.sha256()
    h.update(ip.encode("utf-8"))
    h.update(b"|")
    h.update(ua.encode("utf-8"))
    return h.hexdigest()


class ConsentPayload(BaseModel):
    user_id: str = Field(min_length=1)
    terms_version: str = Field(min_length=1)
    accepted: bool


class ConsentRecord(BaseModel):
    user_id: str
    terms_version: str
    accepted: bool
    recorded_at: str


class CheckIn(BaseModel):
    user_id: str = Field(min_length=1)
    adherence: int = Field(ge=0, le=100)
    mood_trend: int = Field(ge=-10, le=10)
    cravings: int = Field(ge=0, le=100)
    sleep_hours: float = Field(ge=0, le=24)
    isolation: int = Field(ge=0, le=100)
    ts: str = Field(default_factory=iso_now)


class CheckInResponse(BaseModel):
    state: Literal["ok", "insufficient_data"]
    band: Optional[Literal["low", "elevated", "moderate", "high"]] = None
    score: Optional[int] = None
    reflection: Optional[str] = None
    footer: Optional[str] = None


class TroubleshootPayload(BaseModel):
    issue_type: str = Field(min_length=1, max_length=100)
    error_message: Optional[str] = Field(default=None, max_length=1000)
    user_context: Optional[str] = Field(default=None, max_length=500)


class TroubleshootStep(BaseModel):
    step_number: int
    title: str
    description: str
    action: str


class TroubleshootResponse(BaseModel):
    issue_type: str
    identified_issue: str
    steps: List[TroubleshootStep]
    additional_resources: List[str]


class ErrorDetail(BaseModel):
    type: str
    title: str
    detail: Optional[str] = None
    code: str
    help_url: Optional[str] = None


class ErrorResponse(BaseModel):
    status: Literal["error"] = "error"
    error: ErrorDetail
    meta: Optional[Dict[str, str]] = None


class HelpEndpoint(BaseModel):
    name: str
    description: str
    url: str
    status_codes: List[str]


class HelpResponse(BaseModel):
    api_version: str
    documentation_url: str
    support_contact: str
    endpoints: List[HelpEndpoint]
    error_types: Dict[str, str]
    troubleshooting: Dict[str, str]


HELP_ENDPOINTS_CATALOG: List[HelpEndpoint] = [
    HelpEndpoint(
        name="POST /check-in",
        description="Submit mental health check-in data and receive risk scoring",
        url="https://docs.recoveryos.org/api/check-in",
        status_codes=["200", "400", "422", "429"],
    ),
    HelpEndpoint(
        name="POST /consents",
        description="Record user consent for data processing",
        url="https://docs.recoveryos.org/api/consents",
        status_codes=["200", "400"],
    ),
    HelpEndpoint(
        name="GET /consents/{user_id}",
        description="Retrieve consent record for a specific user",
        url="https://docs.recoveryos.org/api/consents",
        status_codes=["200", "404"],
    ),
    HelpEndpoint(
        name="GET /healthz",
        description="Health check endpoint for monitoring",
        url="https://docs.recoveryos.org/api/health",
        status_codes=["200"],
    ),
    HelpEndpoint(
        name="GET /readyz",
        description="Readiness check with system status",
        url="https://docs.recoveryos.org/api/health",
        status_codes=["200"],
    ),
    HelpEndpoint(
        name="GET /metrics",
        description="Prometheus-compatible metrics endpoint",
        url="https://docs.recoveryos.org/api/metrics",
        status_codes=["200"],
    ),
]
HELP_ERROR_TYPES: Dict[str, str] = {
    "validation": "https://docs.recoveryos.org/api/validation-errors",
    "business-rule": "https://docs.recoveryos.org/api/business-logic-errors",
    "rate-limit": "https://docs.recoveryos.org/api/rate-limiting",
    "not-found": "https://docs.recoveryos.org/api/not-found-errors",
    "authorization": "https://docs.recoveryos.org/api/authorization-errors",
}
HELP_TROUBLESHOOTING_GUIDANCE: Dict[str, str] = {
    "rate_limited": (
        "If you're hitting rate limits, wait 10 seconds between check-in requests. "
        "Each client is limited to 5 requests per 10-second window."
    ),
    "insufficient_data": (
        "Risk scoring requires at least 3 check-ins. "
        "Continue submitting check-ins to receive meaningful risk assessment."
    ),
    "validation_failed": (
        "Check that all required fields are present and within valid ranges. "
        "See endpoint documentation for field specifications."
    ),
    "consent_not_found": (
        "Ensure a consent record has been created before attempting to retrieve it."
    ),
    "high_risk_response": (
        "High-risk responses include crisis messaging. "
        "If you're in danger, contact emergency services immediately."
    ),
}


def create_error_response(
    error_type: str,
    title: str,
    detail: Optional[str] = None,
    code: str = "",
    help_url: Optional[str] = None,
    status_code: int = 400,
) -> JSONResponse:
    """Create a standardized error response following Problem Details format."""
    error_detail = ErrorDetail(
        type=f"https://recoveryos.org/errors/{error_type}",
        title=title,
        detail=detail,
        code=code,
        help_url=help_url or f"https://docs.recoveryos.org/api/{error_type}",
    )
    error_response = ErrorResponse(
        error=error_detail,
        meta={
            "timestamp": iso_now(),
            "request_id": "redacted",
        },
    )
    content = error_response.model_dump()
    content["help_url"] = error_detail.help_url
    return JSONResponse(status_code=status_code, content=content)


def v0_score(checkins: List[CheckIn]) -> Tuple[int, str, str]:
    latest = checkins[-1]
    score = 0
    score += max(0, 100 - latest.adherence) // 4
    score += max(0, -latest.mood_trend) * 3
    score += latest.cravings // 3
    score += int(max(0.0, 8.0 - latest.sleep_hours) * 4)
    score += latest.isolation // 2
    score = max(0, min(100, score))

    if score < 30:
        band = "low"
    elif score < 55:
        band = "elevated"
    elif score < 75:
        band = "moderate"
    else:
        band = "high"

    reflections = {
        "low": "You’re staying steady. Consider noting what helped today.",
        "elevated": "Small shifts matter. A brief walk or call might help.",
        "moderate": "It’s okay to pause. Try grounding with 3 slow breaths.",
        "high": "You deserve immediate care. Safety first.",
    }
    crisis_msg = (
        "If you are in danger or thinking about harming yourself, contact local "
        "emergency services or a trusted support line."
    )
    footer = (
        crisis_msg if band == "high" else "This is supportive information only and not a diagnosis."
    )
    return score, reflections[band], footer


def get_rate_key(request: Request) -> str:
    # Use IP/UA only to derive an anon hash for rate limiting. Do not log or expose.
    ip = request.client.host if request.client else "0.0.0.0"
    ua = request.headers.get("user-agent", "unknown")
    return anon_key(ip, ua)


class TroubleshootConfig(TypedDict):
    identified_issue: str
    steps: List[TroubleshootStep]
    additional_resources: List[str]


def generate_troubleshoot_steps(
    issue_type: str, error_message: Optional[str] = None
) -> TroubleshootResponse:
    """
    Generate structured troubleshooting steps for common issues.
    Privacy-first: no user data is logged, only issue types and structured responses.
    """
    # Normalize issue type for matching
    normalized_issue = issue_type.lower().strip()

    # Define troubleshooting knowledge base
    troubleshoot_db: Dict[str, TroubleshootConfig] = {
        "login": {
            "identified_issue": "Authentication or login difficulties",
            "steps": [
                TroubleshootStep(
                    step_number=1,
                    title="Verify credentials",
                    description="Check username and password",
                    action="Re-enter login credentials carefully",
                ),
                TroubleshootStep(
                    step_number=2,
                    title="Clear browser cache",
                    description="Browser data may be corrupted",
                    action="Clear cache and cookies for this site",
                ),
                TroubleshootStep(
                    step_number=3,
                    title="Try different browser",
                    description="Browser-specific issues may occur",
                    action="Use Chrome, Firefox, or Safari",
                ),
                TroubleshootStep(
                    step_number=4,
                    title="Check internet connection",
                    description="Verify network connectivity",
                    action="Test with other websites",
                ),
            ],
            "additional_resources": [
                "Password reset link available on login page",
                "Contact support if issues persist",
            ],
        },
        "check-in": {
            "identified_issue": "Issues with submitting or viewing check-ins",
            "steps": [
                TroubleshootStep(
                    step_number=1,
                    title="Validate input data",
                    description="Check all required fields are filled",
                    action="Ensure all values are within expected ranges",
                ),
                TroubleshootStep(
                    step_number=2,
                    title="Check rate limits",
                    description="Too many requests may be blocked",
                    action="Wait a few seconds before retrying",
                ),
                TroubleshootStep(
                    step_number=3,
                    title="Refresh the page",
                    description="Clear any temporary state issues",
                    action="Reload the page and try again",
                ),
                TroubleshootStep(
                    step_number=4,
                    title="Verify consent status",
                    description="Check if consent has been given",
                    action="Complete consent process if required",
                ),
            ],
            "additional_resources": [
                "Check-in requires 3 submissions before scoring",
                "Contact support for persistent issues",
            ],
        },
        "consent": {
            "identified_issue": "Problems with consent management",
            "steps": [
                TroubleshootStep(
                    step_number=1,
                    title="Review terms",
                    description="Ensure you understand the consent terms",
                    action="Read the terms and conditions carefully",
                ),
                TroubleshootStep(
                    step_number=2,
                    title="Check required fields",
                    description="All consent fields must be completed",
                    action="Verify user ID and terms version are provided",
                ),
                TroubleshootStep(
                    step_number=3,
                    title="Refresh consent status",
                    description="Check current consent state",
                    action="Use the consent lookup endpoint",
                ),
                TroubleshootStep(
                    step_number=4,
                    title="Re-submit consent",
                    description="Clear and resubmit consent data",
                    action="Submit new consent with correct information",
                ),
            ],
            "additional_resources": [
                "Consent can be updated at any time",
                "Terms version must match current system version",
            ],
        },
        "network": {
            "identified_issue": "Network connectivity or API communication issues",
            "steps": [
                TroubleshootStep(
                    step_number=1,
                    title="Check internet connection",
                    description="Verify basic connectivity",
                    action="Test internet access with other sites",
                ),
                TroubleshootStep(
                    step_number=2,
                    title="Try different network",
                    description="Switch networks if possible",
                    action="Use mobile data or different WiFi",
                ),
                TroubleshootStep(
                    step_number=3,
                    title="Check service status",
                    description="Verify API availability",
                    action="Check system status page or contact support",
                ),
                TroubleshootStep(
                    step_number=4,
                    title="Review request format",
                    description="Ensure API calls are properly formatted",
                    action="Verify request headers and data structure",
                ),
            ],
            "additional_resources": [
                "API documentation available for developers",
                "Service status updates posted on status page",
            ],
        },
    }

    # Find matching issue type or provide generic response
    config: TroubleshootConfig
    if normalized_issue in troubleshoot_db:
        config = troubleshoot_db[normalized_issue]
    elif any(key in normalized_issue for key in troubleshoot_db.keys()):
        # Partial match - find the best match
        best_match = next(
            (key for key in troubleshoot_db.keys() if key in normalized_issue), "login"
        )
        config = troubleshoot_db[best_match]
    else:
        # Generic troubleshooting steps for unknown issues
        config = {
            "identified_issue": "General technical difficulties",
            "steps": [
                TroubleshootStep(
                    step_number=1,
                    title="Refresh the page",
                    description="Clear temporary browser state",
                    action="Reload the current page",
                ),
                TroubleshootStep(
                    step_number=2,
                    title="Clear browser cache",
                    description="Remove stored data that may be corrupted",
                    action="Clear cache and cookies",
                ),
                TroubleshootStep(
                    step_number=3,
                    title="Try different browser",
                    description="Browser compatibility issues",
                    action="Use a different web browser",
                ),
                TroubleshootStep(
                    step_number=4,
                    title="Check system requirements",
                    description="Verify browser and system compatibility",
                    action="Ensure using supported browser version",
                ),
                TroubleshootStep(
                    step_number=5,
                    title="Contact support",
                    description="Get personalized assistance",
                    action="Provide specific error details to support team",
                ),
            ],
            "additional_resources": [
                "System requirements documentation available",
                "Support available during business hours",
            ],
        }

    return TroubleshootResponse(
        issue_type=issue_type,
        identified_issue=config["identified_issue"],
        steps=config["steps"],
        additional_resources=config["additional_resources"],
    )


APP_VERSION = settings.app_version


@asynccontextmanager
async def lifespan(app_: FastAPI):
    try:
        create_tables()
        logger.info("Database tables created/verified")
    except Exception as e:
        logger.error(f"Database table creation failed: {e}")
        if settings.strict_startup:
            raise RuntimeError(
                f"Failed to create/verify database tables: {e}. "
                "Check DATABASE_URL is correct and database is accessible."
            ) from e
        logger.warning("Continuing startup without database verification (strict_startup=False)")

    if settings.db_auto_migrate:
        alembic_cmd = shutil.which("alembic")
        if not alembic_cmd:
            logger.error("alembic command not found in PATH")
            if settings.strict_startup:
                raise RuntimeError("alembic not found in PATH, cannot run migrations")
        else:
            try:
                subprocess.run([alembic_cmd, "upgrade", "head"], check=True)
                logger.info("Database migrations applied")
            except Exception as e:
                logger.warning(f"Migration failed: {e}")
                if settings.strict_startup:
                    raise
    yield


app = FastAPI(title="Single Compassionate Loop API", version=APP_VERSION, lifespan=lifespan)
app.include_router(users_router)

<<<<<<< HEAD
# Initialize agent orchestrator
agent_orchestrator = AgentOrchestrator()
=======
if OTEL_AVAILABLE and settings.enable_otel_tracing and settings.otel_exporter_otlp_endpoint:
    try:
        resource = Resource.create(
            {
                "service.name": settings.otel_service_name,
                "service.version": APP_VERSION,
                "deployment.environment": settings.app_env,
            }
        )

        tracer_provider = TracerProvider(resource=resource)
        trace.set_tracer_provider(tracer_provider)

        headers = None
        if settings.otel_exporter_otlp_headers:
            headers_str = settings.otel_exporter_otlp_headers.get_secret_value()
            headers = dict(h.split("=", 1) for h in headers_str.split(",") if "=" in h)

        otlp_exporter = OTLPSpanExporter(
            endpoint=str(settings.otel_exporter_otlp_endpoint),
            headers=headers,
        )
        tracer_provider.add_span_processor(BatchSpanProcessor(otlp_exporter))

        FastAPIInstrumentor.instrument_app(app)

        logger.info(
            "opentelemetry_enabled %s",
            json.dumps(
                {
                    "service": settings.otel_service_name,
                    "endpoint": str(settings.otel_exporter_otlp_endpoint),
                    "sample_rate": settings.traces_sample_rate,
                },
                separators=(",", ":"),
            ),
        )
    except Exception as e:
        logger.warning(f"Failed to initialize OpenTelemetry: {e}")
elif not OTEL_AVAILABLE:
    logger.info("OpenTelemetry not available (dependencies not installed)")
elif not settings.enable_otel_tracing:
    logger.info("OpenTelemetry disabled (ENABLE_OTEL_TRACING=false)")
elif not settings.otel_exporter_otlp_endpoint:
    logger.info("OpenTelemetry disabled (OTEL_EXPORTER_OTLP_ENDPOINT not set)")
>>>>>>> ba191180


@app.middleware("http")
async def rate_limit_middleware(
    request: Request,
    call_next: Callable[[Request], Awaitable[StarletteResponse]],
) -> StarletteResponse:
    # Rate limit ONLY POST /check-in
    if request.method.upper() == "POST" and request.url.path == "/check-in":
        key = get_rate_key(request)
        if not RATE_LIMIT.allow(key):
            logger.info("rate_limited")
            return create_error_response(
                error_type="rate-limit",
                title="Rate Limit Exceeded",
                detail="Maximum 5 check-ins per 10 seconds allowed",
                code="E_RATE_LIMITED",
                status_code=status.HTTP_429_TOO_MANY_REQUESTS,
            )
    response = await call_next(request)
    return response


@app.get("/healthz")
async def healthz() -> PlainTextResponse:
    return PlainTextResponse("ok")


@app.get("/readyz")
async def readyz() -> JSONResponse:
    return JSONResponse({"ok": True, "uptime_s": int(time.time() - APP_START_TS)})


@app.get("/metrics")
async def metrics(db: Session = Depends(get_db)) -> PlainTextResponse:
    checkins_stmt = select(func.count()).select_from(checkins_table)
    checkins_count = db.execute(checkins_stmt).scalar()

    consents_stmt = select(func.count()).select_from(consents_table)
    consents_count = db.execute(consents_stmt).scalar()

    lines = [
        "# HELP app_uptime_seconds Application uptime in seconds",
        "# TYPE app_uptime_seconds gauge",
        f"app_uptime_seconds {int(time.time() - APP_START_TS)}",
        "# HELP app_checkins_total Total check-ins received",
        "# TYPE app_checkins_total counter",
        f"app_checkins_total {checkins_count}",
        "# HELP app_consents_total Total consents recorded",
        "# TYPE app_consents_total counter",
        f"app_consents_total {consents_count}",
    ]
    return PlainTextResponse("\n".join(lines))


@app.get("/help", response_model=HelpResponse)
async def help_endpoint() -> HelpResponse:
    return HelpResponse(
        api_version=APP_VERSION,
        documentation_url="https://docs.recoveryos.org/api",
        support_contact="support@recoveryos.org",
        endpoints=HELP_ENDPOINTS_CATALOG,
        error_types=HELP_ERROR_TYPES,
        troubleshooting=HELP_TROUBLESHOOTING_GUIDANCE,
    )


@app.get("/version")
def version() -> dict:
    return {"app_version": APP_VERSION}


@app.post("/consents", response_model=ConsentRecord)
async def post_consents(payload: ConsentPayload, db: Session = Depends(get_db)) -> ConsentRecord:
    rec = ConsentRecord(
        user_id=payload.user_id,
        terms_version=payload.terms_version,
        accepted=payload.accepted,
        recorded_at=iso_now(),
    )

    stmt = insert(consents_table).values(
        user_id=rec.user_id,
        terms_version=rec.terms_version,
        accepted=rec.accepted,
        recorded_at=rec.recorded_at,
    )
    db.execute(stmt)
    db.commit()

    logger.info("consent_recorded")
    return rec


@app.get("/consents/{user_id}", response_model=ConsentRecord)
async def get_consents(user_id: str, db: Session = Depends(get_db)):
    stmt = select(consents_table).where(consents_table.c.user_id == user_id)
    result = db.execute(stmt).fetchone()

    if not result:
        return create_error_response(
            error_type="not-found",
            title="Consent Record Not Found",
            detail="No consent record found for user ID",
            code="E_CONSENT_NOT_FOUND",
            status_code=404,
        )

    return ConsentRecord(
        user_id=result.user_id,
        terms_version=result.terms_version,
        accepted=result.accepted,
        recorded_at=result.recorded_at,
    )


@app.post("/check-in", response_model=CheckInResponse)
async def check_in(
    payload: CheckIn, response: Response, db: Session = Depends(get_db)
) -> CheckInResponse:
    stmt = insert(checkins_table).values(
        user_id=payload.user_id,
        adherence=payload.adherence,
        mood_trend=payload.mood_trend,
        cravings=payload.cravings,
        sleep_hours=payload.sleep_hours,
        isolation=payload.isolation,
        ts=payload.ts,
    )
    db.execute(stmt)
    db.commit()

    history_stmt = (
        select(checkins_table)
        .where(checkins_table.c.user_id == payload.user_id)
        .order_by(checkins_table.c.ts)
    )
    history_rows = db.execute(history_stmt).fetchall()

    history = [
        CheckIn(
            user_id=row.user_id,
            adherence=row.adherence,
            mood_trend=row.mood_trend,
            cravings=row.cravings,
            sleep_hours=row.sleep_hours,
            isolation=row.isolation,
            ts=row.ts,
        )
        for row in history_rows
    ]

    if len(history) < 3:
        logger.info("insufficient_data")
        return CheckInResponse(state="insufficient_data")

    score, reflection, footer = v0_score(history)
    band: Literal["low", "elevated", "moderate", "high"]
    if score < 30:
        band = "low"
    elif score < 55:
        band = "elevated"
    elif score < 75:
        band = "moderate"
    else:
        band = "high"

    logger.info(
        "check_in_scored %s",
        json.dumps({"user": "redacted", "band": band, "score": score}, separators=(",", ":")),
    )
    return CheckInResponse(
        state="ok",
        band=band,
        score=score,
        reflection=reflection,
        footer=footer,
    )


@app.post("/troubleshoot", response_model=TroubleshootResponse)
async def troubleshoot(payload: TroubleshootPayload) -> TroubleshootResponse:
    """
    Provide structured troubleshooting steps for common issues.
    Privacy-first: logs only issue type categories, never user data.
    """
    try:
        # Generate troubleshooting response
        response = generate_troubleshoot_steps(payload.issue_type, payload.error_message)

        # Privacy-safe logging: log only sanitized issue type and step count
        issue_category = payload.issue_type.lower().strip()[:20]  # Truncate for logging
        logger.info(
            "troubleshoot_requested %s",
            json.dumps(
                {
                    "issue_category": issue_category,
                    "steps_provided": len(response.steps),
                    "has_error_msg": payload.error_message is not None,
                    "has_context": payload.user_context is not None,
                },
                separators=(",", ":"),
            ),
        )

        return response

    except Exception as e:
        # Enhanced logging for debugging unexpected behaviors (no user content logged)
        logger.error(
            "troubleshoot_error %s",
            json.dumps(
                {
                    "issue_category": payload.issue_type.lower().strip()[:20],
                    "error_type": type(e).__name__,
                    "has_error_msg": payload.error_message is not None,
                    "error_msg_length": len(payload.error_message) if payload.error_message else 0,
                },
                separators=(",", ":"),
            ),
        )

        # Return generic fallback response
        return TroubleshootResponse(
            issue_type=payload.issue_type,
            identified_issue="Technical difficulties encountered",
            steps=[
                TroubleshootStep(
                    step_number=1,
                    title="Refresh and retry",
                    description="Clear current state and try again",
                    action="Reload the page and resubmit",
                ),
                TroubleshootStep(
                    step_number=2,
                    title="Contact support",
                    description="Get assistance with technical issues",
                    action="Provide error details to support team",
                ),
            ],
            additional_resources=["Support available during business hours"],
        )


@app.post("/analyze-risk")
async def analyze_risk(user_id: str, db: Session = Depends(get_db)) -> JSONResponse:
    """
    Analyze check-in history using Patterns Analyst agent.

    Returns structured risk assessment with signals, reason codes, and confidence scores.
    All decisions are logged to audit_log table.
    """
    history_stmt = (
        select(checkins_table)
        .where(checkins_table.c.user_id == user_id)
        .order_by(checkins_table.c.ts)
    )

    with engine.connect() as conn:
        history_rows = conn.execute(history_stmt).fetchall()

    if not history_rows:
        return JSONResponse(
            status_code=404,
            content={
                "status": "error",
                "error": {
                    "type": "https://recoveryos.org/errors/not-found",
                    "title": "No Check-ins Found",
                    "detail": f"No check-in history found for user_id: {user_id}",
                    "code": "E_NO_CHECKINS",
                },
            },
        )

    checkin_history = [
        CheckInData(
            user_id=row.user_id,
            adherence=row.adherence,
            mood_trend=row.mood_trend,
            cravings=row.cravings,
            sleep_hours=row.sleep_hours,
            isolation=row.isolation,
            ts=row.ts,
        )
        for row in history_rows
    ]

    analysis = agent_orchestrator.analyze_check_in(user_id, checkin_history)

    logger.info(
        "agent_analysis_complete %s",
        json.dumps(
            {
                "user": "redacted",
                "risk_band": analysis["risk_band"],
                "signals_count": len(analysis["signals"]),
                "confidence": analysis["confidence"],
            },
            separators=(",", ":"),
        ),
    )

    return JSONResponse(
        content={
            "status": "ok",
            "data": analysis,
            "meta": {
                "timestamp": iso_now(),
                "agent": "patterns_analyst",
                "version": APP_VERSION,
            },
        }
    )<|MERGE_RESOLUTION|>--- conflicted
+++ resolved
@@ -30,13 +30,9 @@
 from sqlalchemy.orm import Session
 from starlette.responses import Response as StarletteResponse
 
-<<<<<<< HEAD
 from app.agents import AgentOrchestrator
 from app.database import SessionLocal, checkins_table, consents_table, create_tables, engine
 from app.patterns_analyst import CheckInData
-=======
-from app.database import SessionLocal, checkins_table, consents_table, create_tables
->>>>>>> ba191180
 from app.settings import settings
 from app.users import router as users_router
 
@@ -613,10 +609,8 @@
 app = FastAPI(title="Single Compassionate Loop API", version=APP_VERSION, lifespan=lifespan)
 app.include_router(users_router)
 
-<<<<<<< HEAD
-# Initialize agent orchestrator
 agent_orchestrator = AgentOrchestrator()
-=======
+
 if OTEL_AVAILABLE and settings.enable_otel_tracing and settings.otel_exporter_otlp_endpoint:
     try:
         resource = Resource.create(
@@ -662,8 +656,6 @@
     logger.info("OpenTelemetry disabled (ENABLE_OTEL_TRACING=false)")
 elif not settings.otel_exporter_otlp_endpoint:
     logger.info("OpenTelemetry disabled (OTEL_EXPORTER_OTLP_ENDPOINT not set)")
->>>>>>> ba191180
-
 
 @app.middleware("http")
 async def rate_limit_middleware(
