# My First Repo

A simple FastAPI application for RecoveryOS.

## Run locally
```bash
python -m uvicorn api.main:app --reload
curl -fsS http://127.0.0.1:8000/health
```

## Deploy (Render)
Start Command: `uvicorn api.main:app --host 0.0.0.0 --port $PORT`
<<<<<<< HEAD

Test hook: 2025-09-20T07:21:19Z
=======
# Trigger CI
>>>>>>> f90a8b80
<|MERGE_RESOLUTION|>--- conflicted
+++ resolved
@@ -10,9 +10,7 @@
 
 ## Deploy (Render)
 Start Command: `uvicorn api.main:app --host 0.0.0.0 --port $PORT`
-<<<<<<< HEAD
 
-Test hook: 2025-09-20T07:21:19Z
-=======
+
 # Trigger CI
->>>>>>> f90a8b80
+main