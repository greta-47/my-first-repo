# RecoveryOS MVP — Single Compassionate Loop

<!-- Test change to verify corrected auto-add workflow -->

## Run locally

```bash
python -m venv .venv && source .venv/bin/activate
pip install -r requirements.txt
pip install -r requirements-dev.txt
uvicorn app.main:app --reload
```

## How to run tests

```bash
# Run all tests
python -m pytest tests/

# Run tests with verbose output
python -m pytest tests/ -v

# Run specific test file
python -m pytest tests/test_checkin.py
```

## How to run CI locally

```bash
<<<<<<< HEAD
# Format check
python -m ruff format --check .

# Lint check
python -m ruff check .

# Type checking
python -m mypy .

# Security audit
python -m pip-audit

# Run all checks
python -m ruff format --check . && \
python -m ruff check . && \
python -m mypy . && \
python -m pip-audit && \
python -m pytest tests/
```

## Test endpoints

```bash
curl -X POST http://127.0.0.1:8000/check-in   -H "Content-Type: application/json"   -d '{
    "user_id":"u123",
    "checkins_count": 3,
    "days_since_last_checkin": 2,
    "craving": 6,
    "mood": 2,
    "previous_mood": 3,
    "sleep_quality": "average",
    "sleep_hours": 5.5,
    "isolation_level": "sometimes"
  }'
```

## Metrics endpoints

Available endpoints: `/healthz`, `/readyz`, `/metrics`, `/consents`.

- `/healthz` - Health check endpoint
- `/readyz` - Readiness check endpoint  
- `/metrics` - Application metrics (check-in completion, risk band distribution, consent toggles)
- `/consents` - GET/POST consent management for family sharing
=======
python -m uvicorn api.main:app --reload
curl -fsS http://127.0.0.1:8000/health

Auto-add trigger: 2025-09-20T10:21:42Z
# Re-trigger CI with corrected workflow
>>>>>>> 59c49d86
<|MERGE_RESOLUTION|>--- conflicted
+++ resolved
@@ -27,7 +27,6 @@
 ## How to run CI locally
 
 ```bash
-<<<<<<< HEAD
 # Format check
 python -m ruff format --check .
 
@@ -71,11 +70,4 @@
 - `/healthz` - Health check endpoint
 - `/readyz` - Readiness check endpoint  
 - `/metrics` - Application metrics (check-in completion, risk band distribution, consent toggles)
-- `/consents` - GET/POST consent management for family sharing
-=======
-python -m uvicorn api.main:app --reload
-curl -fsS http://127.0.0.1:8000/health
-
-Auto-add trigger: 2025-09-20T10:21:42Z
-# Re-trigger CI with corrected workflow
->>>>>>> 59c49d86
+- `/consents` - GET/POST consent management for family sharing