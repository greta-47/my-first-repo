--- conflicted
+++ resolved
@@ -5,18 +5,4 @@
 ## Run locally
 ```bash
 python -m uvicorn api.main:app --reload
-curl -fsS http://127.0.0.1:8000/health
-```
-
-## Deploy (Render)
-Start Command: `uvicorn api.main:app --host 0.0.0.0 --port $PORT`
-
-<<<<<<< HEAD
-Test hook: 2025-09-20T07:21:19Z
-
-Auto-add retry: 2025-09-20T09:22:41Z
-=======
-
-# Trigger CI
-main
->>>>>>> 817b15e3
+curl -fsS http://127.0.0.1:8000/health