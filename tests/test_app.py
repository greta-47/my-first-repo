from fastapi.testclient import TestClient

from app.main import app

client = TestClient(app)


def test_insufficient_data_before_three_checkins():
    uid = "u1"
    p = {
        "user_id": uid,
        "adherence": 90,
        "mood_trend": 0,
        "cravings": 10,
        "sleep_hours": 8.0,
        "isolation": 10,
    }
    r1 = client.post("/check-in", json=p)
    assert r1.status_code == 200
    assert r1.json()["state"] == "insufficient_data"
    r2 = client.post("/check-in", json=p)
    assert r2.status_code == 200
    assert r2.json()["state"] == "insufficient_data"


def test_high_risk_payload_yields_high_band_and_crisis_footer():
    uid = "u2"
    bad = {
        "user_id": uid,
        "adherence": 5,
        "mood_trend": -10,
        "cravings": 95,
        "sleep_hours": 2.0,
        "isolation": 90,
    }
    client.post("/check-in", json=bad)
    client.post("/check-in", json=bad)
    r3 = client.post("/check-in", json=bad)
    assert r3.status_code == 200
    body = r3.json()
    assert body["state"] == "ok"
    assert body["band"] == "high"
    assert "emergency" in body["footer"].lower()


def test_rate_limit_returns_429_after_rapid_calls():
    uid = "u3"
    p = {
        "user_id": uid,
        "adherence": 80,
        "mood_trend": 0,
        "cravings": 10,
        "sleep_hours": 8.0,
        "isolation": 10,
    }
    ok = 0
    hit_429 = False
    for _ in range(10):
        r = client.post("/check-in", json=p)
        if r.status_code == 429:
            hit_429 = True
            # Verify standardized error format
            body = r.json()
            assert body["status"] == "error"
            assert body["error"]["code"] == "E_RATE_LIMITED"
            assert body["error"]["type"] == "https://recoveryos.org/errors/rate-limit"
            assert body["error"]["title"] == "Rate Limit Exceeded"
            assert "10 seconds" in body["error"]["detail"]
            assert "help_url" in body["error"]
            assert "meta" in body
            break
        ok += 1
    assert hit_429, "Expected 429 after rapid calls"


def test_consents_roundtrip():
    r = client.post(
        "/consents",
        json={"user_id": "u4", "terms_version": "2025-09", "accepted": True},
    )
    assert r.status_code == 200
    body = r.json()
    assert body["user_id"] == "u4"
    getr = client.get("/consents/u4")
    assert getr.status_code == 200
    assert getr.json()["accepted"] is True


<<<<<<< HEAD
def test_troubleshoot_general_issue():
    """Test troubleshooting endpoint with general issue type."""
    r = client.post("/troubleshoot", json={"issue_type": "general"})
    assert r.status_code == 200
    body = r.json()
    assert body["issue_type"] == "general"
    assert "steps" in body
    assert len(body["steps"]) >= 3
    assert body["steps"][0]["step"] == 1
    assert "additional_resources" in body


def test_troubleshoot_login_issue():
    """Test troubleshooting endpoint with login issue type."""
    r = client.post("/troubleshoot", json={"issue_type": "login"})
    assert r.status_code == 200
    body = r.json()
    assert body["issue_type"] == "login"
    assert len(body["steps"]) == 5
    assert "username" in body["steps"][0]["description"].lower()
    assert "internet" in body["steps"][1]["description"].lower()


def test_troubleshoot_with_error_message():
    """Test troubleshooting endpoint with error message context."""
    r = client.post(
        "/troubleshoot",
        json={"issue_type": "connection", "error_message": "Connection timeout after 30 seconds"},
    )
    assert r.status_code == 200
    body = r.json()
    assert body["issue_type"] == "connection"

    # Should have original connection steps plus context-specific step
    assert len(body["steps"]) == 4  # 3 connection steps + 1 context step

    # Last step should reference the error message
    last_step = body["steps"][-1]
    assert "Connection timeout" in last_step["description"]


def test_troubleshoot_data_issue():
    """Test troubleshooting endpoint with data issue type."""
    r = client.post("/troubleshoot", json={"issue_type": "data"})
    assert r.status_code == 200
    body = r.json()
    assert body["issue_type"] == "data"
    assert len(body["steps"]) == 3
    assert "fields" in body["steps"][0]["description"].lower()


def test_troubleshoot_performance_issue():
    """Test troubleshooting endpoint with performance issue type."""
    r = client.post("/troubleshoot", json={"issue_type": "performance"})
    assert r.status_code == 200
    body = r.json()
    assert body["issue_type"] == "performance"
    assert len(body["steps"]) == 3
    assert "device" in body["steps"][0]["description"].lower()


def test_troubleshoot_with_long_error_message():
    """Test troubleshooting endpoint truncates very long error messages."""
    long_error = (
        "This is a very long error message that exceeds one hundred characters and should be "
        "truncated by the system to prevent overly verbose descriptions from cluttering the "
        "response"
    )

    r = client.post("/troubleshoot", json={"issue_type": "general", "error_message": long_error})
    assert r.status_code == 200
    body = r.json()

    # Should have general steps plus context step
    context_step = body["steps"][-1]
    assert "..." in context_step["description"]
    assert len(context_step["description"]) < len(long_error) + 50  # Much shorter than original
=======
# ---- Troubleshoot tests (keep) ----
def test_troubleshoot_valid_issue_types():
    valid_issues = ["login", "check-in", "consent", "network"]
    for issue_type in valid_issues:
        response = client.post("/troubleshoot", json={"issue_type": issue_type})
        assert response.status_code == 200
        body = response.json()
        assert body["issue_type"] == issue_type
        assert "identified_issue" in body
        assert "steps" in body and len(body["steps"]) > 0
        assert "additional_resources" in body
        for step in body["steps"]:
            assert (
                "step_number" in step
                and "title" in step
                and "description" in step
                and "action" in step
            )


def test_troubleshoot_invalid_issue_type_empty():
    response = client.post("/troubleshoot", json={"issue_type": ""})
    assert response.status_code == 422


def test_troubleshoot_invalid_issue_type_too_long():
    long_issue_type = "a" * 101
    response = client.post("/troubleshoot", json={"issue_type": long_issue_type})
    assert response.status_code == 422


def test_troubleshoot_unknown_issue_type():
    response = client.post("/troubleshoot", json={"issue_type": "unknown_issue"})
    assert response.status_code == 200
    body = response.json()
    assert body["issue_type"] == "unknown_issue"
    assert body["identified_issue"] == "General technical difficulties"
    assert len(body["steps"]) == 5


def test_troubleshoot_long_error_message():
    long_error_msg = "error " * 201
    response = client.post(
        "/troubleshoot", json={"issue_type": "login", "error_message": long_error_msg}
    )
    assert response.status_code == 422


def test_troubleshoot_with_valid_error_message():
    response = client.post(
        "/troubleshoot",
        json={
            "issue_type": "login",
            "error_message": "Invalid username or password",
            "user_context": "Using mobile browser",
        },
    )
    assert response.status_code == 200
    body = response.json()
    assert body["issue_type"] == "login"
    assert "Authentication or login difficulties" in body["identified_issue"]


def test_troubleshoot_partial_match_issue_type():
    response = client.post("/troubleshoot", json={"issue_type": "login problems"})
    assert response.status_code == 200
    body = response.json()
    assert body["issue_type"] == "login problems"
    assert "Authentication or login difficulties" in body["identified_issue"]


def test_troubleshoot_user_context_too_long():
    long_context = "context " * 72
    response = client.post(
        "/troubleshoot", json={"issue_type": "login", "user_context": long_context}
    )
    assert response.status_code == 422


def test_troubleshoot_missing_required_fields():
    response = client.post("/troubleshoot", json={})
    assert response.status_code == 422


def test_troubleshoot_privacy_safe_logging():
    response = client.post(
        "/troubleshoot",
        json={
            "issue_type": "login",
            "error_message": "sensitive error details here",
            "user_context": "personal information context",
        },
    )
    assert response.status_code == 200


# ---- Help/Error tests (keep) ----
def test_consent_not_found_returns_standardized_error():
    r = client.get("/consents/nonexistent_user")
    assert r.status_code == 404
    body = r.json()
    assert body["status"] == "error"
    assert body["error"]["code"] == "E_CONSENT_NOT_FOUND"
    assert body["error"]["type"] == "https://recoveryos.org/errors/not-found"
    assert body["error"]["title"] == "Consent Record Not Found"
    assert "user ID" in body["error"]["detail"]
    assert "help_url" in body
    assert "meta" in body
    assert "timestamp" in body["meta"]


def test_help_endpoint_provides_comprehensive_information():
    r = client.get("/help")
    assert r.status_code == 200
    body = r.json()
    assert "api_version" in body and body["api_version"] == "0.0.1"
    assert "documentation_url" in body and "support_contact" in body
    assert "endpoints" in body and "error_types" in body and "troubleshooting" in body
    endpoints = {ep["name"]: ep for ep in body["endpoints"]}
    for name in [
        "POST /check-in",
        "POST /consents",
        "GET /consents/{user_id}",
        "GET /healthz",
        "GET /readyz",
        "GET /metrics",
    ]:
        assert name in endpoints
    for endpoint in body["endpoints"]:
        assert endpoint["description"]
        assert endpoint["url"]
        assert endpoint["status_codes"] and len(endpoint["status_codes"]) > 0
    for key in ["validation", "business-rule", "rate-limit", "not-found", "authorization"]:
        assert key in body["error_types"]
    for key in [
        "rate_limited",
        "insufficient_data",
        "validation_failed",
        "consent_not_found",
        "high_risk_response",
    ]:
        assert key in body["troubleshooting"]


def test_help_endpoint_troubleshooting_links_are_valid():
    r = client.get("/help")
    assert r.status_code == 200
    body = r.json()
    assert body["documentation_url"].startswith("https://docs.recoveryos.org")
    for _, url in body["error_types"].items():
        assert url.startswith("https://docs.recoveryos.org/api/")
        assert len(url) > len("https://docs.recoveryos.org/api/")
    for endpoint in body["endpoints"]:
        assert endpoint["url"].startswith("https://docs.recoveryos.org/api/")
    for _, guidance in body["troubleshooting"].items():
        assert len(guidance) > 20
        assert any(
            w in guidance.lower() for w in ["check", "ensure", "contact", "wait", "continue"]
        )


def test_help_endpoint_status_codes_accuracy():
    r = client.get("/help")
    assert r.status_code == 200
    body = r.json()
    endpoints = {ep["name"]: ep for ep in body["endpoints"]}
    checkin_codes = endpoints["POST /check-in"]["status_codes"]
    assert (
        "200" in checkin_codes
        and ("400" in checkin_codes or "422" in checkin_codes)
        and "429" in checkin_codes
    )
    consent_codes = endpoints["GET /consents/{user_id}"]["status_codes"]
    assert "200" in consent_codes and "404" in consent_codes
    assert "200" in endpoints["GET /healthz"]["status_codes"]
    assert "200" in endpoints["GET /readyz"]["status_codes"]
    assert "200" in endpoints["GET /metrics"]["status_codes"]
>>>>>>> 200bd52e
<|MERGE_RESOLUTION|>--- conflicted
+++ resolved
@@ -86,85 +86,6 @@
     assert getr.json()["accepted"] is True
 
 
-<<<<<<< HEAD
-def test_troubleshoot_general_issue():
-    """Test troubleshooting endpoint with general issue type."""
-    r = client.post("/troubleshoot", json={"issue_type": "general"})
-    assert r.status_code == 200
-    body = r.json()
-    assert body["issue_type"] == "general"
-    assert "steps" in body
-    assert len(body["steps"]) >= 3
-    assert body["steps"][0]["step"] == 1
-    assert "additional_resources" in body
-
-
-def test_troubleshoot_login_issue():
-    """Test troubleshooting endpoint with login issue type."""
-    r = client.post("/troubleshoot", json={"issue_type": "login"})
-    assert r.status_code == 200
-    body = r.json()
-    assert body["issue_type"] == "login"
-    assert len(body["steps"]) == 5
-    assert "username" in body["steps"][0]["description"].lower()
-    assert "internet" in body["steps"][1]["description"].lower()
-
-
-def test_troubleshoot_with_error_message():
-    """Test troubleshooting endpoint with error message context."""
-    r = client.post(
-        "/troubleshoot",
-        json={"issue_type": "connection", "error_message": "Connection timeout after 30 seconds"},
-    )
-    assert r.status_code == 200
-    body = r.json()
-    assert body["issue_type"] == "connection"
-
-    # Should have original connection steps plus context-specific step
-    assert len(body["steps"]) == 4  # 3 connection steps + 1 context step
-
-    # Last step should reference the error message
-    last_step = body["steps"][-1]
-    assert "Connection timeout" in last_step["description"]
-
-
-def test_troubleshoot_data_issue():
-    """Test troubleshooting endpoint with data issue type."""
-    r = client.post("/troubleshoot", json={"issue_type": "data"})
-    assert r.status_code == 200
-    body = r.json()
-    assert body["issue_type"] == "data"
-    assert len(body["steps"]) == 3
-    assert "fields" in body["steps"][0]["description"].lower()
-
-
-def test_troubleshoot_performance_issue():
-    """Test troubleshooting endpoint with performance issue type."""
-    r = client.post("/troubleshoot", json={"issue_type": "performance"})
-    assert r.status_code == 200
-    body = r.json()
-    assert body["issue_type"] == "performance"
-    assert len(body["steps"]) == 3
-    assert "device" in body["steps"][0]["description"].lower()
-
-
-def test_troubleshoot_with_long_error_message():
-    """Test troubleshooting endpoint truncates very long error messages."""
-    long_error = (
-        "This is a very long error message that exceeds one hundred characters and should be "
-        "truncated by the system to prevent overly verbose descriptions from cluttering the "
-        "response"
-    )
-
-    r = client.post("/troubleshoot", json={"issue_type": "general", "error_message": long_error})
-    assert r.status_code == 200
-    body = r.json()
-
-    # Should have general steps plus context step
-    context_step = body["steps"][-1]
-    assert "..." in context_step["description"]
-    assert len(context_step["description"]) < len(long_error) + 50  # Much shorter than original
-=======
 # ---- Troubleshoot tests (keep) ----
 def test_troubleshoot_valid_issue_types():
     valid_issues = ["login", "check-in", "consent", "network"]
@@ -341,5 +262,4 @@
     assert "200" in consent_codes and "404" in consent_codes
     assert "200" in endpoints["GET /healthz"]["status_codes"]
     assert "200" in endpoints["GET /readyz"]["status_codes"]
-    assert "200" in endpoints["GET /metrics"]["status_codes"]
->>>>>>> 200bd52e
+    assert "200" in endpoints["GET /metrics"]["status_codes"]