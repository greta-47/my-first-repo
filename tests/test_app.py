from fastapi.testclient import TestClient

from app.main import app

client = TestClient(app)


def test_insufficient_data_before_three_checkins():
    uid = "u1"
    p = {
        "user_id": uid,
        "adherence": 90,
        "mood_trend": 0,
        "cravings": 10,
        "sleep_hours": 8.0,
        "isolation": 10,
    }
    r1 = client.post("/check-in", json=p)
    assert r1.status_code == 200
    assert r1.json()["state"] == "insufficient_data"
    r2 = client.post("/check-in", json=p)
    assert r2.status_code == 200
    assert r2.json()["state"] == "insufficient_data"


def test_high_risk_payload_yields_high_band_and_crisis_footer():
    uid = "u2"
    bad = {
        "user_id": uid,
        "adherence": 5,
        "mood_trend": -10,
        "cravings": 95,
        "sleep_hours": 2.0,
        "isolation": 90,
    }
    client.post("/check-in", json=bad)
    client.post("/check-in", json=bad)
    r3 = client.post("/check-in", json=bad)
    assert r3.status_code == 200
    body = r3.json()
    assert body["state"] == "ok"
    assert body["band"] == "high"
    assert "emergency" in body["footer"].lower()


def test_rate_limit_returns_429_after_rapid_calls():
    uid = "u3"
    p = {
        "user_id": uid,
        "adherence": 80,
        "mood_trend": 0,
        "cravings": 10,
        "sleep_hours": 8.0,
        "isolation": 10,
    }
    ok = 0
    hit_429 = False
    for _ in range(10):
        r = client.post("/check-in", json=p)
        if r.status_code == 429:
            hit_429 = True
            # Verify standardized error format
            body = r.json()
            assert body["status"] == "error"
            assert body["error"]["code"] == "E_RATE_LIMITED"
            assert body["error"]["type"] == "https://recoveryos.org/errors/rate-limit"
            assert body["error"]["title"] == "Rate Limit Exceeded"
            assert "10 seconds" in body["error"]["detail"]
            assert "help_url" in body["error"]
            assert "meta" in body
            break
        ok += 1
    assert hit_429, "Expected 429 after rapid calls"


def test_consents_roundtrip():
    r = client.post(
        "/consents",
        json={"user_id": "u4", "terms_version": "2025-09", "accepted": True},
    )
    assert r.status_code == 200
    body = r.json()
    assert body["user_id"] == "u4"
    getr = client.get("/consents/u4")
    assert getr.status_code == 200
    assert getr.json()["accepted"] is True


<<<<<<< HEAD
def test_troubleshoot_general_issue():
    """Test troubleshooting endpoint with general issue type."""
    r = client.post("/troubleshoot", json={"issue_type": "general"})
    assert r.status_code == 200
    body = r.json()
    assert body["issue_type"] == "general"
    assert "steps" in body
    assert len(body["steps"]) >= 3
    assert body["steps"][0]["step"] == 1
    assert "additional_resources" in body


def test_troubleshoot_login_issue():
    """Test troubleshooting endpoint with login issue type."""
    r = client.post("/troubleshoot", json={"issue_type": "login"})
    assert r.status_code == 200
    body = r.json()
=======
# ---- Troubleshoot tests (keep) ----
def test_troubleshoot_valid_issue_types():
    valid_issues = ["login", "check-in", "consent", "network"]
    for issue_type in valid_issues:
        response = client.post("/troubleshoot", json={"issue_type": issue_type})
        assert response.status_code == 200
        body = response.json()
        assert body["issue_type"] == issue_type
        assert "identified_issue" in body
        assert "steps" in body and len(body["steps"]) > 0
        assert "additional_resources" in body
        for step in body["steps"]:
            assert (
                "step_number" in step
                and "title" in step
                and "description" in step
                and "action" in step
            )


def test_troubleshoot_invalid_issue_type_empty():
    response = client.post("/troubleshoot", json={"issue_type": ""})
    assert response.status_code == 422


def test_troubleshoot_invalid_issue_type_too_long():
    long_issue_type = "a" * 101
    response = client.post("/troubleshoot", json={"issue_type": long_issue_type})
    assert response.status_code == 422


def test_troubleshoot_unknown_issue_type():
    response = client.post("/troubleshoot", json={"issue_type": "unknown_issue"})
    assert response.status_code == 200
    body = response.json()
    assert body["issue_type"] == "unknown_issue"
    assert body["identified_issue"] == "General technical difficulties"
    assert len(body["steps"]) == 5


def test_troubleshoot_long_error_message():
    long_error_msg = "error " * 201
    response = client.post(
        "/troubleshoot", json={"issue_type": "login", "error_message": long_error_msg}
    )
    assert response.status_code == 422


def test_troubleshoot_with_valid_error_message():
    response = client.post(
        "/troubleshoot",
        json={
            "issue_type": "login",
            "error_message": "Invalid username or password",
            "user_context": "Using mobile browser",
        },
    )
    assert response.status_code == 200
    body = response.json()
>>>>>>> 3f407d0a
    assert body["issue_type"] == "login"
    assert "Authentication or login difficulties" in body["identified_issue"]


def test_troubleshoot_partial_match_issue_type():
    response = client.post("/troubleshoot", json={"issue_type": "login problems"})
    assert response.status_code == 200
    body = response.json()
    assert body["issue_type"] == "login problems"
    assert "Authentication or login difficulties" in body["identified_issue"]


def test_troubleshoot_user_context_too_long():
    long_context = "context " * 72
    response = client.post(
        "/troubleshoot", json={"issue_type": "login", "user_context": long_context}
    )
    assert response.status_code == 422


def test_troubleshoot_missing_required_fields():
    response = client.post("/troubleshoot", json={})
    assert response.status_code == 422


def test_troubleshoot_privacy_safe_logging():
    response = client.post(
        "/troubleshoot",
<<<<<<< HEAD
        json={"issue_type": "connection", "error_message": "Connection timeout after 30 seconds"},
=======
        json={
            "issue_type": "login",
            "error_message": "sensitive error details here",
            "user_context": "personal information context",
        },
>>>>>>> 3f407d0a
    )
    assert response.status_code == 200


# ---- Help/Error tests (keep) ----
def test_consent_not_found_returns_standardized_error():
    r = client.get("/consents/nonexistent_user")
    assert r.status_code == 404
    body = r.json()
<<<<<<< HEAD
    assert body["issue_type"] == "connection"

    # Should have original connection steps plus context-specific step
    assert len(body["steps"]) == 4  # 3 connection steps + 1 context step

    # Last step should reference the error message
    last_step = body["steps"][-1]
    assert "Connection timeout" in last_step["description"]


def test_troubleshoot_data_issue():
    """Test troubleshooting endpoint with data issue type."""
    r = client.post("/troubleshoot", json={"issue_type": "data"})
=======
    assert body["status"] == "error"
    assert body["error"]["code"] == "E_CONSENT_NOT_FOUND"
    assert body["error"]["type"] == "https://recoveryos.org/errors/not-found"
    assert body["error"]["title"] == "Consent Record Not Found"
    assert "user ID" in body["error"]["detail"]
    assert "help_url" in body
    assert "meta" in body
    assert "timestamp" in body["meta"]


def test_help_endpoint_provides_comprehensive_information():
    r = client.get("/help")
>>>>>>> 3f407d0a
    assert r.status_code == 200
    body = r.json()
    assert "api_version" in body and body["api_version"] == "0.0.1"
    assert "documentation_url" in body and "support_contact" in body
    assert "endpoints" in body and "error_types" in body and "troubleshooting" in body
    endpoints = {ep["name"]: ep for ep in body["endpoints"]}
    for name in [
        "POST /check-in",
        "POST /consents",
        "GET /consents/{user_id}",
        "GET /healthz",
        "GET /readyz",
        "GET /metrics",
    ]:
        assert name in endpoints
    for endpoint in body["endpoints"]:
        assert endpoint["description"]
        assert endpoint["url"]
        assert endpoint["status_codes"] and len(endpoint["status_codes"]) > 0
    for key in ["validation", "business-rule", "rate-limit", "not-found", "authorization"]:
        assert key in body["error_types"]
    for key in [
        "rate_limited",
        "insufficient_data",
        "validation_failed",
        "consent_not_found",
        "high_risk_response",
    ]:
        assert key in body["troubleshooting"]


<<<<<<< HEAD
def test_troubleshoot_performance_issue():
    """Test troubleshooting endpoint with performance issue type."""
    r = client.post("/troubleshoot", json={"issue_type": "performance"})
=======
def test_help_endpoint_troubleshooting_links_are_valid():
    r = client.get("/help")
>>>>>>> 3f407d0a
    assert r.status_code == 200
    body = r.json()
    assert body["documentation_url"].startswith("https://docs.recoveryos.org")
    for _, url in body["error_types"].items():
        assert url.startswith("https://docs.recoveryos.org/api/")
        assert len(url) > len("https://docs.recoveryos.org/api/")
    for endpoint in body["endpoints"]:
        assert endpoint["url"].startswith("https://docs.recoveryos.org/api/")
    for _, guidance in body["troubleshooting"].items():
        assert len(guidance) > 20
        assert any(
            w in guidance.lower() for w in ["check", "ensure", "contact", "wait", "continue"]
        )


<<<<<<< HEAD
def test_troubleshoot_with_long_error_message():
    """Test troubleshooting endpoint truncates very long error messages."""
    long_error = (
        "This is a very long error message that exceeds one hundred characters and should be "
        "truncated by the system to prevent overly verbose descriptions from cluttering the "
        "response"
    )

    r = client.post("/troubleshoot", json={"issue_type": "general", "error_message": long_error})
    assert r.status_code == 200
    body = r.json()

    # Should have general steps plus context step
    context_step = body["steps"][-1]
    assert "..." in context_step["description"]
    assert len(context_step["description"]) < len(long_error) + 50  # Much shorter than original
=======
def test_help_endpoint_status_codes_accuracy():
    r = client.get("/help")
    assert r.status_code == 200
    body = r.json()
    endpoints = {ep["name"]: ep for ep in body["endpoints"]}
    checkin_codes = endpoints["POST /check-in"]["status_codes"]
    assert (
        "200" in checkin_codes
        and ("400" in checkin_codes or "422" in checkin_codes)
        and "429" in checkin_codes
    )
    consent_codes = endpoints["GET /consents/{user_id}"]["status_codes"]
    assert "200" in consent_codes and "404" in consent_codes
    assert "200" in endpoints["GET /healthz"]["status_codes"]
    assert "200" in endpoints["GET /readyz"]["status_codes"]
    assert "200" in endpoints["GET /metrics"]["status_codes"]
>>>>>>> 3f407d0a
<|MERGE_RESOLUTION|>--- conflicted
+++ resolved
@@ -86,25 +86,6 @@
     assert getr.json()["accepted"] is True
 
 
-<<<<<<< HEAD
-def test_troubleshoot_general_issue():
-    """Test troubleshooting endpoint with general issue type."""
-    r = client.post("/troubleshoot", json={"issue_type": "general"})
-    assert r.status_code == 200
-    body = r.json()
-    assert body["issue_type"] == "general"
-    assert "steps" in body
-    assert len(body["steps"]) >= 3
-    assert body["steps"][0]["step"] == 1
-    assert "additional_resources" in body
-
-
-def test_troubleshoot_login_issue():
-    """Test troubleshooting endpoint with login issue type."""
-    r = client.post("/troubleshoot", json={"issue_type": "login"})
-    assert r.status_code == 200
-    body = r.json()
-=======
 # ---- Troubleshoot tests (keep) ----
 def test_troubleshoot_valid_issue_types():
     valid_issues = ["login", "check-in", "consent", "network"]
@@ -164,7 +145,6 @@
     )
     assert response.status_code == 200
     body = response.json()
->>>>>>> 3f407d0a
     assert body["issue_type"] == "login"
     assert "Authentication or login difficulties" in body["identified_issue"]
 
@@ -193,15 +173,11 @@
 def test_troubleshoot_privacy_safe_logging():
     response = client.post(
         "/troubleshoot",
-<<<<<<< HEAD
-        json={"issue_type": "connection", "error_message": "Connection timeout after 30 seconds"},
-=======
         json={
             "issue_type": "login",
             "error_message": "sensitive error details here",
             "user_context": "personal information context",
         },
->>>>>>> 3f407d0a
     )
     assert response.status_code == 200
 
@@ -211,21 +187,6 @@
     r = client.get("/consents/nonexistent_user")
     assert r.status_code == 404
     body = r.json()
-<<<<<<< HEAD
-    assert body["issue_type"] == "connection"
-
-    # Should have original connection steps plus context-specific step
-    assert len(body["steps"]) == 4  # 3 connection steps + 1 context step
-
-    # Last step should reference the error message
-    last_step = body["steps"][-1]
-    assert "Connection timeout" in last_step["description"]
-
-
-def test_troubleshoot_data_issue():
-    """Test troubleshooting endpoint with data issue type."""
-    r = client.post("/troubleshoot", json={"issue_type": "data"})
-=======
     assert body["status"] == "error"
     assert body["error"]["code"] == "E_CONSENT_NOT_FOUND"
     assert body["error"]["type"] == "https://recoveryos.org/errors/not-found"
@@ -238,7 +199,6 @@
 
 def test_help_endpoint_provides_comprehensive_information():
     r = client.get("/help")
->>>>>>> 3f407d0a
     assert r.status_code == 200
     body = r.json()
     assert "api_version" in body and body["api_version"] == "0.0.1"
@@ -270,14 +230,8 @@
         assert key in body["troubleshooting"]
 
 
-<<<<<<< HEAD
-def test_troubleshoot_performance_issue():
-    """Test troubleshooting endpoint with performance issue type."""
-    r = client.post("/troubleshoot", json={"issue_type": "performance"})
-=======
 def test_help_endpoint_troubleshooting_links_are_valid():
     r = client.get("/help")
->>>>>>> 3f407d0a
     assert r.status_code == 200
     body = r.json()
     assert body["documentation_url"].startswith("https://docs.recoveryos.org")
@@ -293,24 +247,6 @@
         )
 
 
-<<<<<<< HEAD
-def test_troubleshoot_with_long_error_message():
-    """Test troubleshooting endpoint truncates very long error messages."""
-    long_error = (
-        "This is a very long error message that exceeds one hundred characters and should be "
-        "truncated by the system to prevent overly verbose descriptions from cluttering the "
-        "response"
-    )
-
-    r = client.post("/troubleshoot", json={"issue_type": "general", "error_message": long_error})
-    assert r.status_code == 200
-    body = r.json()
-
-    # Should have general steps plus context step
-    context_step = body["steps"][-1]
-    assert "..." in context_step["description"]
-    assert len(context_step["description"]) < len(long_error) + 50  # Much shorter than original
-=======
 def test_help_endpoint_status_codes_accuracy():
     r = client.get("/help")
     assert r.status_code == 200
@@ -326,5 +262,4 @@
     assert "200" in consent_codes and "404" in consent_codes
     assert "200" in endpoints["GET /healthz"]["status_codes"]
     assert "200" in endpoints["GET /readyz"]["status_codes"]
-    assert "200" in endpoints["GET /metrics"]["status_codes"]
->>>>>>> 3f407d0a
+    assert "200" in endpoints["GET /metrics"]["status_codes"]